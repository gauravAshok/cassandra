--- conflicted
+++ resolved
@@ -345,13 +345,8 @@
         CommitLog.instance.resetUnsafe(true);
         boolean prevAutoSnapshot = DatabaseDescriptor.isAutoSnapshot();
         DatabaseDescriptor.setAutoSnapshot(false);
-<<<<<<< HEAD
         Keyspace notDurableKs = Keyspace.open(KEYSPACE2);
-        Assert.assertFalse(notDurableKs.metadata.durableWrites);
-=======
-        Keyspace notDurableKs = Keyspace.open("NoCommitlogSpace");
         Assert.assertFalse(notDurableKs.getMetadata().durableWrites);
->>>>>>> 31aa2a23
         ColumnFamilyStore cfs = notDurableKs.getColumnFamilyStore("Standard1");
         CellNameType type = notDurableKs.getColumnFamilyStore("Standard1").getComparator();
         Mutation rm;
