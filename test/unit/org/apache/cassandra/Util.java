package org.apache.cassandra;
/*
 *
 * Licensed to the Apache Software Foundation (ASF) under one
 * or more contributor license agreements.  See the NOTICE file
 * distributed with this work for additional information * regarding copyright ownership.  The ASF licenses this file
 * to you under the Apache License, Version 2.0 (the
 * "License"); you may not use this file except in compliance
 * with the License.  You may obtain a copy of the License at
 *
 *   http://www.apache.org/licenses/LICENSE-2.0
 *
 * Unless required by applicable law or agreed to in writing,
 * software distributed under the License is distributed on an
 * "AS IS" BASIS, WITHOUT WARRANTIES OR CONDITIONS OF ANY
 * KIND, either express or implied.  See the License for the
 * specific language governing permissions and limitations
 * under the License.
 *
 */

import java.io.Closeable;
import java.io.EOFException;
import java.io.IOError;
import java.net.InetAddress;
import java.net.UnknownHostException;
import java.nio.ByteBuffer;
import java.time.Instant;
import java.time.temporal.ChronoUnit;
import java.util.*;
import java.util.concurrent.Callable;
import java.util.concurrent.Future;
import java.util.concurrent.atomic.AtomicBoolean;
import java.util.function.Supplier;
import java.util.stream.Collectors;

import com.google.common.base.Preconditions;
import com.google.common.collect.Iterators;
import org.apache.cassandra.db.marshal.*;
import org.apache.cassandra.io.sstable.SSTable;
import org.apache.commons.lang3.StringUtils;

import org.slf4j.Logger;
import org.slf4j.LoggerFactory;

import org.apache.cassandra.config.CFMetaData;
import org.apache.cassandra.config.ColumnDefinition;
import org.apache.cassandra.config.DatabaseDescriptor;
import org.apache.cassandra.cql3.ColumnIdentifier;

import org.apache.cassandra.db.*;
import org.apache.cassandra.db.Directories.DataDirectory;
import org.apache.cassandra.db.compaction.AbstractCompactionTask;
import org.apache.cassandra.db.compaction.CompactionManager;
import org.apache.cassandra.db.partitions.*;
import org.apache.cassandra.db.rows.*;
import org.apache.cassandra.dht.IPartitioner;

import org.apache.cassandra.dht.RandomPartitioner.BigIntegerToken;
import org.apache.cassandra.dht.Range;
import org.apache.cassandra.dht.Token;
import org.apache.cassandra.gms.ApplicationState;
import org.apache.cassandra.gms.Gossiper;
import org.apache.cassandra.gms.VersionedValue;
import org.apache.cassandra.io.sstable.Descriptor;
import org.apache.cassandra.io.sstable.format.SSTableReader;
import org.apache.cassandra.service.StorageService;
import org.apache.cassandra.service.pager.PagingState;
import org.apache.cassandra.transport.ProtocolVersion;
import org.apache.cassandra.utils.ByteBufferUtil;
import org.apache.cassandra.utils.CounterId;
import org.apache.cassandra.utils.FBUtilities;

import static org.junit.Assert.assertEquals;
import static org.junit.Assert.assertNotNull;
import static org.junit.Assert.assertTrue;

public class Util
{
    private static final Logger logger = LoggerFactory.getLogger(Util.class);

    private static List<UUID> hostIdPool = new ArrayList<>();

    public static IPartitioner testPartitioner()
    {
        return DatabaseDescriptor.getPartitioner();
    }

    public static DecoratedKey dk(String key)
    {
        return testPartitioner().decorateKey(ByteBufferUtil.bytes(key));
    }

    public static DecoratedKey dk(String key, AbstractType<?> type)
    {
        return testPartitioner().decorateKey(type.fromString(key));
    }

    public static DecoratedKey dk(ByteBuffer key)
    {
        return testPartitioner().decorateKey(key);
    }

    public static DecoratedKey dk(long ts, int duration)
    {
        ByteBuffer bf = CompositeType.getInstance(LongType.instance, Int32Type.instance).decompose(ts, duration);
        return testPartitioner().decorateKey(bf);
    }

    public static PartitionPosition rp(String key)
    {
        return rp(key, testPartitioner());
    }

    public static PartitionPosition rp(String key, IPartitioner partitioner)
    {
        return PartitionPosition.ForKey.get(ByteBufferUtil.bytes(key), partitioner);
    }

    public static Cell getRegularCell(CFMetaData metadata, Row row, String name)
    {
        ColumnDefinition column = metadata.getColumnDefinition(ByteBufferUtil.bytes(name));
        assert column != null;
        return row.getCell(column);
    }

    public static Clustering clustering(ClusteringComparator comparator, Object... o)
    {
        return comparator.make(o);
    }

    public static Token token(String key)
    {
        return testPartitioner().getToken(ByteBufferUtil.bytes(key));
    }

    public static Range<PartitionPosition> range(String left, String right)
    {
        return new Range<>(rp(left), rp(right));
    }

    public static Range<PartitionPosition> range(IPartitioner p, String left, String right)
    {
        return new Range<>(rp(left, p), rp(right, p));
    }

    //Test helper to make an iterator iterable once
    public static <T> Iterable<T> once(final Iterator<T> source)
    {
        return new Iterable<T>()
        {
            private AtomicBoolean exhausted = new AtomicBoolean();
            public Iterator<T> iterator()
            {
                Preconditions.checkState(!exhausted.getAndSet(true));
                return source;
            }
        };
    }

    public static ByteBuffer getBytes(long v)
    {
        byte[] bytes = new byte[8];
        ByteBuffer bb = ByteBuffer.wrap(bytes);
        bb.putLong(v);
        bb.rewind();
        return bb;
    }

    public static ByteBuffer getBytes(int v)
    {
        byte[] bytes = new byte[4];
        ByteBuffer bb = ByteBuffer.wrap(bytes);
        bb.putInt(v);
        bb.rewind();
        return bb;
    }

    /**
     * Writes out a bunch of mutations for a single column family.
     *
     * @param mutations A group of Mutations for the same keyspace and column family.
     * @return The ColumnFamilyStore that was used.
     */
    public static ColumnFamilyStore writeColumnFamily(List<Mutation> mutations)
    {
        IMutation first = mutations.get(0);
        String keyspaceName = first.getKeyspaceName();
        UUID cfid = first.getColumnFamilyIds().iterator().next();

        for (Mutation rm : mutations)
            rm.applyUnsafe();

        ColumnFamilyStore store = Keyspace.open(keyspaceName).getColumnFamilyStore(cfid);
        store.forceBlockingFlush();
        return store;
    }

    public static boolean equalsCounterId(CounterId n, ByteBuffer context, int offset)
    {
        return CounterId.wrap(context, context.position() + offset).equals(n);
    }

    /**
     * Creates initial set of nodes and tokens. Nodes are added to StorageService as 'normal'
     */
    public static void createInitialRing(StorageService ss, IPartitioner partitioner, List<Token> endpointTokens,
                                   List<Token> keyTokens, List<InetAddress> hosts, List<UUID> hostIds, int howMany)
        throws UnknownHostException
    {
        // Expand pool of host IDs as necessary
        for (int i = hostIdPool.size(); i < howMany; i++)
            hostIdPool.add(UUID.randomUUID());

        boolean endpointTokenPrefilled = endpointTokens != null && !endpointTokens.isEmpty();
        for (int i=0; i<howMany; i++)
        {
            if(!endpointTokenPrefilled)
                endpointTokens.add(new BigIntegerToken(String.valueOf(10 * i)));
            keyTokens.add(new BigIntegerToken(String.valueOf(10 * i + 5)));
            hostIds.add(hostIdPool.get(i));
        }

        for (int i=0; i<endpointTokens.size(); i++)
        {
            InetAddress ep = InetAddress.getByName("127.0.0." + String.valueOf(i + 1));
            Gossiper.instance.initializeNodeUnsafe(ep, hostIds.get(i), 1);
            Gossiper.instance.injectApplicationState(ep, ApplicationState.TOKENS, new VersionedValue.VersionedValueFactory(partitioner).tokens(Collections.singleton(endpointTokens.get(i))));
            ss.onChange(ep,
                        ApplicationState.STATUS,
                        new VersionedValue.VersionedValueFactory(partitioner).normal(Collections.singleton(endpointTokens.get(i))));
            hosts.add(ep);
        }

        // check that all nodes are in token metadata
        for (int i=0; i<endpointTokens.size(); ++i)
            assertTrue(ss.getTokenMetadata().isMember(hosts.get(i)));
    }

    public static Future<?> compactAll(ColumnFamilyStore cfs, int gcBefore)
    {
        List<Descriptor> descriptors = new ArrayList<>();
        for (SSTableReader sstable : cfs.getLiveSSTables())
            descriptors.add(sstable.descriptor);
        return CompactionManager.instance.submitUserDefined(cfs, descriptors, gcBefore);
    }

    public static void compact(ColumnFamilyStore cfs, Collection<SSTableReader> sstables)
    {
        int gcBefore = cfs.gcBefore(FBUtilities.nowInSeconds());
        List<AbstractCompactionTask> tasks = cfs.getCompactionStrategyManager().getUserDefinedTasks(sstables, gcBefore);
        for (AbstractCompactionTask task : tasks)
            task.execute(null);
    }

    public static void expectEOF(Callable<?> callable)
    {
        expectException(callable, EOFException.class);
    }

    public static void expectException(Callable<?> callable, Class<?> exception)
    {
        boolean thrown = false;

        try
        {
            callable.call();
        }
        catch (Throwable e)
        {
            assert e.getClass().equals(exception) : e.getClass().getName() + " is not " + exception.getName();
            thrown = true;
        }

        assert thrown : exception.getName() + " not received";
    }

    public static AbstractReadCommandBuilder.SinglePartitionBuilder cmd(ColumnFamilyStore cfs, Object... partitionKey)
    {
        return new AbstractReadCommandBuilder.SinglePartitionBuilder(cfs, makeKey(cfs.metadata, partitionKey));
    }

    public static AbstractReadCommandBuilder.PartitionRangeBuilder cmd(ColumnFamilyStore cfs)
    {
        return new AbstractReadCommandBuilder.PartitionRangeBuilder(cfs);
    }

    static DecoratedKey makeKey(CFMetaData metadata, Object... partitionKey)
    {
        if (partitionKey.length == 1 && partitionKey[0] instanceof DecoratedKey)
            return (DecoratedKey)partitionKey[0];

        ByteBuffer key = CFMetaData.serializePartitionKey(metadata.getKeyValidatorAsClusteringComparator().make(partitionKey));
        return metadata.decorateKey(key);
    }

    public static void assertEmptyUnfiltered(ReadCommand command)
    {
        try (ReadExecutionController executionController = command.executionController();
             UnfilteredPartitionIterator iterator = command.executeLocally(executionController))
        {
            if (iterator.hasNext())
            {
                try (UnfilteredRowIterator partition = iterator.next())
                {
                    throw new AssertionError("Expected no results for query " + command.toCQLString() + " but got key " + command.metadata().getKeyValidator().getString(partition.partitionKey().getKey()));
                }
            }
        }
    }

    public static void assertEmpty(ReadCommand command)
    {
        try (ReadExecutionController executionController = command.executionController();
             PartitionIterator iterator = command.executeInternal(executionController))
        {
            if (iterator.hasNext())
            {
                try (RowIterator partition = iterator.next())
                {
                    throw new AssertionError("Expected no results for query " + command.toCQLString() + " but got key " + command.metadata().getKeyValidator().getString(partition.partitionKey().getKey()));
                }
            }
        }
    }

    public static List<ImmutableBTreePartition> getAllUnfiltered(ReadCommand command)
    {
        List<ImmutableBTreePartition> results = new ArrayList<>();
        try (ReadExecutionController executionController = command.executionController();
             UnfilteredPartitionIterator iterator = command.executeLocally(executionController))
        {
            while (iterator.hasNext())
            {
                try (UnfilteredRowIterator partition = iterator.next())
                {
                    results.add(ImmutableBTreePartition.create(partition));
                }
            }
        }
        return results;
    }

    public static List<FilteredPartition> getAll(ReadCommand command)
    {
        List<FilteredPartition> results = new ArrayList<>();
        try (ReadExecutionController executionController = command.executionController();
             PartitionIterator iterator = command.executeInternal(executionController))
        {
            while (iterator.hasNext())
            {
                try (RowIterator partition = iterator.next())
                {
                    results.add(FilteredPartition.create(partition));
                }
            }
        }
        return results;
    }

    public static Row getOnlyRowUnfiltered(ReadCommand cmd)
    {
        try (ReadExecutionController executionController = cmd.executionController();
             UnfilteredPartitionIterator iterator = cmd.executeLocally(executionController))
        {
            assert iterator.hasNext() : "Expecting one row in one partition but got nothing";
            try (UnfilteredRowIterator partition = iterator.next())
            {
                assert !iterator.hasNext() : "Expecting a single partition but got more";

                assert partition.hasNext() : "Expecting one row in one partition but got an empty partition";
                Row row = ((Row)partition.next());
                assert !partition.hasNext() : "Expecting a single row but got more";
                return row;
            }
        }
    }

    public static Row getOnlyRow(ReadCommand cmd)
    {
        try (ReadExecutionController executionController = cmd.executionController();
             PartitionIterator iterator = cmd.executeInternal(executionController))
        {
            assert iterator.hasNext() : "Expecting one row in one partition but got nothing";
            try (RowIterator partition = iterator.next())
            {
                assert !iterator.hasNext() : "Expecting a single partition but got more";
                assert partition.hasNext() : "Expecting one row in one partition but got an empty partition";
                Row row = partition.next();
                assert !partition.hasNext() : "Expecting a single row but got more";
                return row;
            }
        }
    }

    public static ImmutableBTreePartition getOnlyPartitionUnfiltered(ReadCommand cmd)
    {
        try (ReadExecutionController executionController = cmd.executionController();
             UnfilteredPartitionIterator iterator = cmd.executeLocally(executionController))
        {
            assert iterator.hasNext() : "Expecting a single partition but got nothing";
            try (UnfilteredRowIterator partition = iterator.next())
            {
                assert !iterator.hasNext() : "Expecting a single partition but got more";
                return ImmutableBTreePartition.create(partition);
            }
        }
    }

    public static FilteredPartition getOnlyPartition(ReadCommand cmd)
    {
        try (ReadExecutionController executionController = cmd.executionController();
             PartitionIterator iterator = cmd.executeInternal(executionController))
        {
            assert iterator.hasNext() : "Expecting a single partition but got nothing";
            try (RowIterator partition = iterator.next())
            {
                assert !iterator.hasNext() : "Expecting a single partition but got more";
                return FilteredPartition.create(partition);
            }
        }
    }

    public static UnfilteredRowIterator apply(Mutation mutation)
    {
        mutation.apply();
        assert mutation.getPartitionUpdates().size() == 1;
        return mutation.getPartitionUpdates().iterator().next().unfilteredIterator();
    }

    public static Cell cell(ColumnFamilyStore cfs, Row row, String columnName)
    {
        ColumnDefinition def = cfs.metadata.getColumnDefinition(ByteBufferUtil.bytes(columnName));
        assert def != null;
        return row.getCell(def);
    }

    public static Row row(Partition partition, Object... clustering)
    {
        return partition.getRow(partition.metadata().comparator.make(clustering));
    }

    public static void assertCellValue(Object value, ColumnFamilyStore cfs, Row row, String columnName)
    {
        Cell cell = cell(cfs, row, columnName);
        assert cell != null : "Row " + row.toString(cfs.metadata) + " has no cell for " + columnName;
        assertEquals(value, cell.column().type.compose(cell.value()));
    }

    public static void consume(UnfilteredRowIterator iter)
    {
        try (UnfilteredRowIterator iterator = iter)
        {
            while (iter.hasNext())
                iter.next();
        }
    }

    public static int size(PartitionIterator iter)
    {
        int size = 0;
        while (iter.hasNext())
        {
            ++size;
            iter.next().close();
        }
        return size;
    }

    public static CBuilder getCBuilderForCFM(CFMetaData cfm)
    {
        List<ColumnDefinition> clusteringColumns = cfm.clusteringColumns();
        List<AbstractType<?>> types = new ArrayList<>(clusteringColumns.size());
        for (ColumnDefinition def : clusteringColumns)
            types.add(def.type);
        return CBuilder.create(new ClusteringComparator(types));
    }

    public static boolean equal(UnfilteredRowIterator a, UnfilteredRowIterator b)
    {
        return Objects.equals(a.columns(), b.columns())
            && Objects.equals(a.stats(), b.stats())
            && sameContent(a, b);
    }

    // Test equality of the iterators, but without caring too much about the "metadata" of said iterator. This is often
    // what we want in tests. In particular, the columns() reported by the iterators will sometimes differ because they
    // are a superset of what the iterator actually contains, and depending on the method used to get each iterator
    // tested, one may include a defined column the other don't while there is not actual content for that column.
    public static boolean sameContent(UnfilteredRowIterator a, UnfilteredRowIterator b)
    {
        return Objects.equals(a.metadata(), b.metadata())
            && Objects.equals(a.isReverseOrder(), b.isReverseOrder())
            && Objects.equals(a.partitionKey(), b.partitionKey())
            && Objects.equals(a.partitionLevelDeletion(), b.partitionLevelDeletion())
            && Objects.equals(a.staticRow(), b.staticRow())
            && Iterators.elementsEqual(a, b);
    }

    public static boolean sameContent(Mutation a, Mutation b)
    {
        if (!a.key().equals(b.key()) || !a.getColumnFamilyIds().equals(b.getColumnFamilyIds()))
            return false;

        for (UUID cfId : a.getColumnFamilyIds())
        {
            if (!sameContent(a.getPartitionUpdate(cfId).unfilteredIterator(), b.getPartitionUpdate(cfId).unfilteredIterator()))
                return false;
        }
        return true;
    }

    // moved & refactored from KeyspaceTest in < 3.0
    public static void assertColumns(Row row, String... expectedColumnNames)
    {
        Iterator<Cell> cells = row == null ? Collections.emptyIterator() : row.cells().iterator();
        String[] actual = Iterators.toArray(Iterators.transform(cells, cell -> cell.column().name.toString()), String.class);

        assert Arrays.equals(actual, expectedColumnNames)
        : String.format("Columns [%s])] is not expected [%s]",
                        ((row == null) ? "" : row.columns().toString()),
                        StringUtils.join(expectedColumnNames, ","));
    }

    public static void assertColumn(CFMetaData cfm, Row row, String name, String value, long timestamp)
    {
        Cell cell = row.getCell(cfm.getColumnDefinition(new ColumnIdentifier(name, true)));
        assertColumn(cell, value, timestamp);
    }

    public static void assertColumn(Cell cell, String value, long timestamp)
    {
        assertNotNull(cell);
        assertEquals(0, ByteBufferUtil.compareUnsigned(cell.value(), ByteBufferUtil.bytes(value)));
        assertEquals(timestamp, cell.timestamp());
    }

    public static void assertClustering(CFMetaData cfm, Row row, Object... clusteringValue)
    {
        assertEquals(row.clustering().size(), clusteringValue.length);
        assertEquals(0, cfm.comparator.compare(row.clustering(), cfm.comparator.make(clusteringValue)));
    }

    public static PartitionerSwitcher switchPartitioner(IPartitioner p)
    {
        return new PartitionerSwitcher(p);
    }

    public static class PartitionerSwitcher implements AutoCloseable
    {
        final IPartitioner oldP;
        final IPartitioner newP;

        public PartitionerSwitcher(IPartitioner partitioner)
        {
            newP = partitioner;
            oldP = StorageService.instance.setPartitionerUnsafe(partitioner);
        }

        public void close()
        {
            IPartitioner p = StorageService.instance.setPartitionerUnsafe(oldP);
            assert p == newP;
        }
    }

    public static void spinAssertEquals(Object expected, Supplier<Object> s, int timeoutInSeconds)
    {
        long start = System.currentTimeMillis();
        while (System.currentTimeMillis() < start + (1000 * timeoutInSeconds))
        {
            if (s.get().equals(expected))
                break;
            Thread.yield();
        }
        assertEquals(expected, s.get());
    }

    public static void joinThread(Thread thread) throws InterruptedException
    {
        thread.join(10000);
    }

    public static AssertionError runCatchingAssertionError(Runnable test)
    {
        try
        {
            test.run();
            return null;
        }
        catch (AssertionError e)
        {
            return e;
        }
    }

    /**
     * Wrapper function used to run a test that can sometimes flake for uncontrollable reasons.
     *
     * If the given test fails on the first run, it is executed the given number of times again, expecting all secondary
     * runs to succeed. If they do, the failure is understood as a flake and the test is treated as passing.
     *
     * Do not use this if the test is deterministic and its success is not influenced by external factors (such as time,
     * selection of random seed, network failures, etc.). If the test can be made independent of such factors, it is
     * probably preferable to do so rather than use this method.
     *
     * @param test The test to run.
     * @param rerunsOnFailure How many times to re-run it if it fails. All reruns must pass.
     * @param message Message to send to System.err on initial failure.
     */
    public static void flakyTest(Runnable test, int rerunsOnFailure, String message)
    {
        AssertionError e = runCatchingAssertionError(test);
        if (e == null)
            return;     // success

        logger.info("Test failed. {}", message, e);
        logger.info("Re-running {} times to verify it isn't failing more often than it should.", rerunsOnFailure);

        int rerunsFailed = 0;
        for (int i = 0; i < rerunsOnFailure; ++i)
        {
            AssertionError t = runCatchingAssertionError(test);
            if (t != null)
            {
                ++rerunsFailed;
                e.addSuppressed(t);

                logger.debug("Test failed again, total num failures: {}", rerunsFailed, t);
            }
        }
        if (rerunsFailed > 0)
        {
            logger.error("Test failed in {} of the {} reruns.", rerunsFailed, rerunsOnFailure);
            throw e;
        }

        logger.info("All reruns succeeded. Failure treated as flake.");
    }

    // for use with Optional in tests, can be used as an argument to orElseThrow
    public static Supplier<AssertionError> throwAssert(final String message)
    {
        return () -> new AssertionError(message);
    }

    public static class UnfilteredSource extends AbstractUnfilteredRowIterator implements UnfilteredRowIterator
    {
        Iterator<Unfiltered> content;

        public UnfilteredSource(CFMetaData cfm, DecoratedKey partitionKey, Row staticRow, Iterator<Unfiltered> content)
        {
            super(cfm,
                  partitionKey,
                  DeletionTime.LIVE,
                  cfm.partitionColumns(),
                  staticRow != null ? staticRow : Rows.EMPTY_STATIC_ROW,
                  false,
                  EncodingStats.NO_STATS);
            this.content = content;
        }

        @Override
        protected Unfiltered computeNext()
        {
            return content.hasNext() ? content.next() : endOfData();
        }
    }

    public static UnfilteredPartitionIterator executeLocally(PartitionRangeReadCommand command,
                                                             ColumnFamilyStore cfs,
                                                             ReadExecutionController controller)
    {
        return command.queryStorage(cfs, controller);
    }

    public static Closeable markDirectoriesUnwriteable(ColumnFamilyStore cfs)
    {
        try
        {
            for ( ; ; )
            {
                DataDirectory dir = cfs.getDirectories().getWriteableLocation(1);
                BlacklistedDirectories.maybeMarkUnwritable(cfs.getDirectories().getLocationForDisk(dir));
            }
        }
        catch (IOError e)
        {
            // Expected -- marked all directories as unwritable
        }
        return () -> BlacklistedDirectories.clearUnwritableUnsafe();
    }

    public static PagingState makeSomePagingState(ProtocolVersion protocolVersion)
    {
        return makeSomePagingState(protocolVersion, Integer.MAX_VALUE);
    }

    public static PagingState makeSomePagingState(ProtocolVersion protocolVersion, int remainingInPartition)
    {
        CFMetaData metadata = CFMetaData.Builder.create("ks", "tbl")
                                                .addPartitionKey("k", AsciiType.instance)
                                                .addClusteringColumn("c1", AsciiType.instance)
                                                .addClusteringColumn("c1", Int32Type.instance)
                                                .addRegularColumn("myCol", AsciiType.instance)
                                                .build();

        ByteBuffer pk = ByteBufferUtil.bytes("someKey");

        ColumnDefinition def = metadata.getColumnDefinition(new ColumnIdentifier("myCol", false));
        Clustering c = Clustering.make(ByteBufferUtil.bytes("c1"), ByteBufferUtil.bytes(42));
        Row row = BTreeRow.singleCellRow(c, BufferCell.live(def, 0, ByteBufferUtil.EMPTY_BYTE_BUFFER));
        PagingState.RowMark mark = PagingState.RowMark.create(metadata, row, protocolVersion);
        return new PagingState(pk, mark, 10, remainingInPartition);
    }
<<<<<<< HEAD

    public static Date dt(long offset) {
        return Date.from(Instant.EPOCH.plus(offset, ChronoUnit.SECONDS));
    }

    public static void waitUptoNearestSeconds(int window) {
        int waitTime = timeUptoNearestSeconds(window);
        logger.info("waiting for {} seconds", waitTime);
        FBUtilities.sleepQuietly(waitTime * 1000);
    }

    public static int timeUptoNearestSeconds(int window) {
        int waitTime = window - (FBUtilities.nowInSeconds() % window);
        return waitTime;
    }

    public static Set<SSTableReader> tombstonesOnly(Collection<SSTableReader> sstables) {
        return sstables.stream()
                .filter(s -> s.getSSTableMetadata().sstableLevel == SSTable.TOMBSTONE_SSTABLE_LVL)
                .collect(Collectors.toSet());
    }

    public static Set<SSTableReader> dataOnly(Collection<SSTableReader> sstables) {
        return sstables.stream()
                .filter(s -> s.getSSTableMetadata().sstableLevel == SSTable.DATA_SSTABLE_LVL)
                .collect(Collectors.toSet());
    }
=======
>>>>>>> 18c0fe8d
}<|MERGE_RESOLUTION|>--- conflicted
+++ resolved
@@ -713,7 +713,6 @@
         PagingState.RowMark mark = PagingState.RowMark.create(metadata, row, protocolVersion);
         return new PagingState(pk, mark, 10, remainingInPartition);
     }
-<<<<<<< HEAD
 
     public static Date dt(long offset) {
         return Date.from(Instant.EPOCH.plus(offset, ChronoUnit.SECONDS));
@@ -741,6 +740,4 @@
                 .filter(s -> s.getSSTableMetadata().sstableLevel == SSTable.DATA_SSTABLE_LVL)
                 .collect(Collectors.toSet());
     }
-=======
->>>>>>> 18c0fe8d
 }