/*
 * Licensed to the Apache Software Foundation (ASF) under one
 * or more contributor license agreements.  See the NOTICE file
 * distributed with this work for additional information
 * regarding copyright ownership.  The ASF licenses this file
 * to you under the Apache License, Version 2.0 (the
 * "License"); you may not use this file except in compliance
 * with the License.  You may obtain a copy of the License at
 *
 *     http://www.apache.org/licenses/LICENSE-2.0
 *
 * Unless required by applicable law or agreed to in writing, software
 * distributed under the License is distributed on an "AS IS" BASIS,
 * WITHOUT WARRANTIES OR CONDITIONS OF ANY KIND, either express or implied.
 * See the License for the specific language governing permissions and
 * limitations under the License.
 */
package org.apache.cassandra.db.lifecycle;

import java.io.File;
import java.nio.file.Path;
import java.util.*;
import java.util.function.BiFunction;

import com.google.common.annotations.VisibleForTesting;
import com.google.common.base.Predicate;
import com.google.common.collect.*;

import org.slf4j.Logger;
import org.slf4j.LoggerFactory;

import org.apache.cassandra.config.CFMetaData;
import org.apache.cassandra.db.Directories;
import org.apache.cassandra.db.compaction.OperationType;
import org.apache.cassandra.io.sstable.SSTable;
import org.apache.cassandra.io.sstable.format.SSTableReader;
import org.apache.cassandra.io.sstable.format.SSTableReader.UniqueIdentifier;
import org.apache.cassandra.utils.concurrent.Transactional;

import static com.google.common.base.Functions.compose;
import static com.google.common.base.Predicates.*;
import static com.google.common.collect.ImmutableSet.copyOf;
import static com.google.common.collect.Iterables.*;
import static java.util.Collections.singleton;
import static org.apache.cassandra.db.lifecycle.Helpers.*;
import static org.apache.cassandra.db.lifecycle.View.updateCompacting;
import static org.apache.cassandra.db.lifecycle.View.updateLiveSet;
import static org.apache.cassandra.utils.Throwables.maybeFail;
import static org.apache.cassandra.utils.concurrent.Refs.release;
import static org.apache.cassandra.utils.concurrent.Refs.selfRefs;

/**
 * IMPORTANT: When this object is involved in a transactional graph, for correct behaviour its commit MUST occur before
 * any others, since it may legitimately fail. This is consistent with the Transactional API, which permits one failing
 * action to occur at the beginning of the commit phase, but also *requires* that the prepareToCommit() phase only take
 * actions that can be rolled back.
 */
public class LifecycleTransaction extends Transactional.AbstractTransactional
{
    private static final Logger logger = LoggerFactory.getLogger(LifecycleTransaction.class);

    /**
     * A class that represents accumulated modifications to the Tracker.
     * has two instances, one containing modifications that are "staged" (i.e. invisible)
     * and one containing those "logged" that have been made visible through a call to checkpoint()
     */
    private static class State
    {
        // readers that are either brand new, update a previous new reader, or update one of the original readers
        final Set<SSTableReader> update = new HashSet<>();
        // disjoint from update, represents a subset of originals that is no longer needed
        final Set<SSTableReader> obsolete = new HashSet<>();

        void log(State staged)
        {
            update.removeAll(staged.obsolete);
            update.removeAll(staged.update);
            update.addAll(staged.update);
            obsolete.addAll(staged.obsolete);
        }

        boolean contains(SSTableReader reader)
        {
            return update.contains(reader) || obsolete.contains(reader);
        }

        boolean isEmpty()
        {
            return update.isEmpty() && obsolete.isEmpty();
        }

        void clear()
        {
            update.clear();
            obsolete.clear();
        }
    }

    public final Tracker tracker;
    // The transaction logs keep track of new and old sstable files
    private final LogTransaction log;
    // the original readers this transaction was opened over, and that it guards
    // (no other transactions may operate over these readers concurrently)
    private final Set<SSTableReader> originals = new HashSet<>();
    // the set of readers we've marked as compacting (only updated on creation and in checkpoint())
    private final Set<SSTableReader> marked = new HashSet<>();
    // the identity set of readers we've ever encountered; used to ensure we don't accidentally revisit the
    // same version of a reader. potentially a dangerous property if there are reference counting bugs
    // as they won't be caught until the transaction's lifespan is over.
    private final Set<UniqueIdentifier> identities = Collections.newSetFromMap(new IdentityHashMap<>());

    // changes that have been made visible
    private final State logged = new State();
    // changes that are pending
    private final State staged = new State();

    // the tidier and their readers, to be used for marking readers obsoleted during a commit
    private List<LogTransaction.Obsoletion> obsoletions;

    /**
     * construct a Transaction for use in an offline operation
     */
    public static LifecycleTransaction offline(OperationType operationType, SSTableReader reader)
    {
        return offline(operationType, singleton(reader));
    }

    /**
     * construct a Transaction for use in an offline operation
     */
    public static LifecycleTransaction offline(OperationType operationType, Iterable<SSTableReader> readers)
    {
        // if offline, for simplicity we just use a dummy tracker
        Tracker dummy = new Tracker(null, false);
        dummy.addInitialSSTables(readers);
        dummy.apply(updateCompacting(emptySet(), readers));
        return new LifecycleTransaction(dummy, operationType, readers);
    }

    /**
     * construct an empty Transaction with no existing readers
     */
    public static LifecycleTransaction offline(OperationType operationType, CFMetaData metadata)
    {
        Tracker dummy = new Tracker(null, false);
        return new LifecycleTransaction(dummy, new LogTransaction(operationType, metadata, dummy), Collections.emptyList());
    }

    /**
     * construct an empty Transaction with no existing readers
     */
    public static LifecycleTransaction offline(OperationType operationType, File operationFolder)
    {
        Tracker dummy = new Tracker(null, false);
        return new LifecycleTransaction(dummy, new LogTransaction(operationType, operationFolder, dummy), Collections.emptyList());
    }

    LifecycleTransaction(Tracker tracker, OperationType operationType, Iterable<SSTableReader> readers)
    {
        this(tracker, new LogTransaction(operationType, getMetadata(tracker, readers), tracker), readers);
    }

    LifecycleTransaction(Tracker tracker, LogTransaction log, Iterable<SSTableReader> readers)
    {
        this.tracker = tracker;
        this.log = log;
        for (SSTableReader reader : readers)
        {
            originals.add(reader);
            marked.add(reader);
            identities.add(reader.instanceId);
        }
    }

    private static CFMetaData getMetadata(Tracker tracker, Iterable<SSTableReader> readers)
    {
        if (tracker.cfstore != null)
            return tracker.cfstore.metadata;

        for (SSTableReader reader : readers)
        {
            if (reader.metadata != null)
                return reader.metadata;
        }

        assert false : "Expected cfstore or at least one reader with metadata";
        return null;
    }

    public LogTransaction log()
    {
        return log;
    }

    public OperationType opType()
    {
        return log.getType();
    }

    public UUID opId()
    {
        return log.getId();
    }

    public void doPrepare()
    {
        // note for future: in anticompaction two different operations use the same Transaction, and both prepareToCommit()
        // separately: the second prepareToCommit is ignored as a "redundant" transition. since it is only a checkpoint
        // (and these happen anyway) this is fine but if more logic gets inserted here than is performed in a checkpoint,
        // it may break this use case, and care is needed
        checkpoint();

        // prepare for compaction obsolete readers as long as they were part of the original set
        // since those that are not original are early readers that share the same desc with the finals
        maybeFail(prepareForObsoletion(filterIn(logged.obsolete, originals), log, obsoletions = new ArrayList<>(), null));
        log.prepareToCommit();
    }

    /**
     * point of no return: commit all changes, but leave all readers marked as compacting
     */
    public Throwable doCommit(Throwable accumulate)
    {
        assert staged.isEmpty() : "must be no actions introduced between prepareToCommit and a commit";
<<<<<<< HEAD
        logger.debug("Committing update:{}, obsolete:{}", staged.update, staged.obsolete);
=======

        logger.trace("Committing update:{}, obsolete:{}", staged.update, staged.obsolete);
>>>>>>> 4a849efe

        // accumulate must be null if we have been used correctly, so fail immediately if it is not
        maybeFail(accumulate);

        // transaction log commit failure means we must abort; safe commit is not possible
        maybeFail(log.commit(null));

        // this is now the point of no return; we cannot safely rollback, so we ignore exceptions until we're done
        // we restore state by obsoleting our obsolete files, releasing our references to them, and updating our size
        // and notification status for the obsolete and new files

        accumulate = markObsolete(obsoletions, accumulate);
        accumulate = tracker.updateSizeTracking(logged.obsolete, logged.update, accumulate);
        accumulate = release(selfRefs(logged.obsolete), accumulate);
        accumulate = tracker.notifySSTablesChanged(originals, logged.update, log.getType(), accumulate);

        return accumulate;
    }

    /**
     * undo all of the changes made by this transaction, resetting the state to its original form
     */
    public Throwable doAbort(Throwable accumulate)
    {
        if (logger.isTraceEnabled())
            logger.trace("Aborting transaction over {}, with ({},{}) logged and ({},{}) staged", originals, logged.update, logged.obsolete, staged.update, staged.obsolete);

        accumulate = abortObsoletion(obsoletions, accumulate);

        if (logged.isEmpty() && staged.isEmpty())
            return log.abort(accumulate);

        // mark obsolete all readers that are not versions of those present in the original set
        Iterable<SSTableReader> obsolete = filterOut(concatUniq(staged.update, logged.update), originals);
<<<<<<< HEAD
        logger.debug("Obsoleting {}", obsolete);

        accumulate = prepareForObsoletion(obsolete, log, obsoletions = new ArrayList<>(), accumulate);
        // it's safe to abort even if committed, see maybeFail in doCommit() above, in this case it will just report
        // a failure to abort, which is useful information to have for debug
        accumulate = log.abort(accumulate);
        accumulate = markObsolete(obsoletions, accumulate);
=======
        logger.trace("Obsoleting {}", obsolete);
        // we don't pass the tracker in for the obsoletion, since these readers have never been notified externally
        // nor had their size accounting affected
        accumulate = markObsolete(null, obsolete, accumulate);
>>>>>>> 4a849efe

        // replace all updated readers with a version restored to its original state
        accumulate = tracker.apply(updateLiveSet(logged.update, restoreUpdatedOriginals()), accumulate);
        // setReplaced immediately preceding versions that have not been obsoleted
        accumulate = setReplaced(logged.update, accumulate);
        // we have replaced all of logged.update and never made visible staged.update,
        // and the files we have logged as obsolete we clone fresh versions of, so they are no longer needed either
        // any _staged_ obsoletes should either be in staged.update already, and dealt with there,
        // or is still in its original form (so left as is); in either case no extra action is needed
        accumulate = release(selfRefs(concat(staged.update, logged.update, logged.obsolete)), accumulate);

        logged.clear();
        staged.clear();
        return accumulate;
    }

    @Override
    protected Throwable doPostCleanup(Throwable accumulate)
    {
        return unmarkCompacting(marked, accumulate);
    }

    public boolean isOffline()
    {
        return tracker.isDummy();
    }

    public void permitRedundantTransitions()
    {
        super.permitRedundantTransitions();
    }

    /**
     * call when a consistent batch of changes is ready to be made atomically visible
     * these will be exposed in the Tracker atomically, or an exception will be thrown; in this case
     * the transaction should be rolled back
     */
    public void checkpoint()
    {
        maybeFail(checkpoint(null));
    }
    private Throwable checkpoint(Throwable accumulate)
    {
        if (logger.isTraceEnabled())
            logger.trace("Checkpointing update:{}, obsolete:{}", staged.update, staged.obsolete);

        if (staged.isEmpty())
            return accumulate;

        Set<SSTableReader> toUpdate = toUpdate();
        Set<SSTableReader> fresh = copyOf(fresh());

        // check the current versions of the readers we're replacing haven't somehow been replaced by someone else
        checkNotReplaced(filterIn(toUpdate, staged.update));

        // ensure any new readers are in the compacting set, since we aren't done with them yet
        // and don't want anyone else messing with them
        // apply atomically along with updating the live set of readers
        tracker.apply(compose(updateCompacting(emptySet(), fresh),
                              updateLiveSet(toUpdate, staged.update)));

        // log the staged changes and our newly marked readers
        marked.addAll(fresh);
        logged.log(staged);

        // setup our tracker, and mark our prior versions replaced, also releasing our references to them
        // we do not replace/release obsoleted readers, since we may need to restore them on rollback
        accumulate = setReplaced(filterOut(toUpdate, staged.obsolete), accumulate);
        accumulate = release(selfRefs(filterOut(toUpdate, staged.obsolete)), accumulate);

        staged.clear();
        return accumulate;
    }


    /**
     * update a reader: if !original, this is a reader that is being introduced by this transaction;
     * otherwise it must be in the originals() set, i.e. a reader guarded by this transaction
     */
    public void update(SSTableReader reader, boolean original)
    {
        assert !staged.update.contains(reader) : "each reader may only be updated once per checkpoint: " + reader;
        assert !identities.contains(reader.instanceId) : "each reader instance may only be provided as an update once: " + reader;
        // check it isn't obsolete, and that it matches the original flag
        assert !(logged.obsolete.contains(reader) || staged.obsolete.contains(reader)) : "may not update a reader that has been obsoleted";
        assert original == originals.contains(reader) : String.format("the 'original' indicator was incorrect (%s provided): %s", original, reader);
        staged.update.add(reader);
        identities.add(reader.instanceId);
        if (!isOffline())
            reader.setupOnline();
    }

    public void update(Collection<SSTableReader> readers, boolean original)
    {
        for(SSTableReader reader: readers)
        {
            update(reader, original);
        }
    }

    /**
     * mark this reader as for obsoletion : on checkpoint() the reader will be removed from the live set
     */
    public void obsolete(SSTableReader reader)
    {
        logger.trace("Staging for obsolescence {}", reader);
        // check this is: a reader guarded by the transaction, an instance we have already worked with
        // and that we haven't already obsoleted it, nor do we have other changes staged for it
        assert identities.contains(reader.instanceId) : "only reader instances that have previously been provided may be obsoleted: " + reader;
        assert originals.contains(reader) : "only readers in the 'original' set may be obsoleted: " + reader + " vs " + originals;
        assert !(logged.obsolete.contains(reader) || staged.obsolete.contains(reader)) : "may not obsolete a reader that has already been obsoleted: " + reader;
        assert !staged.update.contains(reader) : "may not obsolete a reader that has a staged update (must checkpoint first): " + reader;
        assert current(reader) == reader : "may only obsolete the latest version of the reader: " + reader;
        staged.obsolete.add(reader);
    }

    /**
     * obsolete every file in the original transaction
     */
    public void obsoleteOriginals()
    {
        logger.trace("Staging for obsolescence {}", originals);
        // if we're obsoleting, we should have no staged updates for the original files
        assert Iterables.isEmpty(filterIn(staged.update, originals)) : staged.update;

        // stage obsoletes for any currently visible versions of any original readers
        Iterables.addAll(staged.obsolete, filterIn(current(), originals));
    }

    /**
     * return the readers we're replacing in checkpoint(), i.e. the currently visible version of those in staged
     */
    private Set<SSTableReader> toUpdate()
    {
        return copyOf(filterIn(current(), staged.obsolete, staged.update));
    }

    /**
     * new readers that haven't appeared previously (either in the original set or the logged updates)
     */
    private Iterable<SSTableReader> fresh()
    {
        return filterOut(staged.update, originals, logged.update);
    }

    /**
     * returns the currently visible readers managed by this transaction
     */
    public Iterable<SSTableReader> current()
    {
        // i.e., those that are updates that have been logged (made visible),
        // and any original readers that have neither been obsoleted nor updated
        return concat(logged.update, filterOut(originals, logged.update, logged.obsolete));
    }

    /**
     * update the current replacement of any original reader back to its original start
     */
    private List<SSTableReader> restoreUpdatedOriginals()
    {
        Iterable<SSTableReader> torestore = filterIn(originals, logged.update, logged.obsolete);
        return ImmutableList.copyOf(transform(torestore, (reader) -> current(reader).cloneWithRestoredStart(reader.first)));
    }

    /**
     * the set of readers guarded by this transaction _in their original instance/state_
     * call current(SSTableReader) on any reader in this set to get the latest instance
     */
    public Set<SSTableReader> originals()
    {
        return Collections.unmodifiableSet(originals);
    }

    /**
     * indicates if the reader has been marked for obsoletion
     */
    public boolean isObsolete(SSTableReader reader)
    {
        return logged.obsolete.contains(reader) || staged.obsolete.contains(reader);
    }

    /**
     * return the current version of the provided reader, whether or not it is visible or staged;
     * i.e. returns the first version present by testing staged, logged and originals in order.
     */
    public SSTableReader current(SSTableReader reader)
    {
        Set<SSTableReader> container;
        if (staged.contains(reader))
            container = staged.update.contains(reader) ? staged.update : staged.obsolete;
        else if (logged.contains(reader))
            container = logged.update.contains(reader) ? logged.update : logged.obsolete;
        else if (originals.contains(reader))
            container = originals;
        else throw new AssertionError();
        return select(reader, container);
    }

    /**
     * remove the reader from the set we're modifying
     */
    public void cancel(SSTableReader cancel)
    {
        logger.trace("Cancelling {} from transaction", cancel);
        assert originals.contains(cancel) : "may only cancel a reader in the 'original' set: " + cancel + " vs " + originals;
        assert !(staged.contains(cancel) || logged.contains(cancel)) : "may only cancel a reader that has not been updated or obsoleted in this transaction: " + cancel;
        originals.remove(cancel);
        marked.remove(cancel);
        identities.remove(cancel.instanceId);
        maybeFail(unmarkCompacting(singleton(cancel), null));
    }

    /**
     * remove the readers from the set we're modifying
     */
    public void cancel(Iterable<SSTableReader> cancels)
    {
        for (SSTableReader cancel : cancels)
            cancel(cancel);
    }

    /**
     * remove the provided readers from this Transaction, and return a new Transaction to manage them
     * only permitted to be called if the current Transaction has never been used
     */
    public LifecycleTransaction split(Collection<SSTableReader> readers)
    {
        logger.trace("Splitting {} into new transaction", readers);
        checkUnused();
        for (SSTableReader reader : readers)
            assert identities.contains(reader.instanceId) : "may only split the same reader instance the transaction was opened with: " + reader;

        for (SSTableReader reader : readers)
        {
            identities.remove(reader.instanceId);
            originals.remove(reader);
            marked.remove(reader);
        }
        return new LifecycleTransaction(tracker, log.getType(), readers);
    }

    /**
     * check this transaction has never been used
     */
    private void checkUnused()
    {
        assert logged.isEmpty();
        assert staged.isEmpty();
        assert identities.size() == originals.size();
        assert originals.size() == marked.size();
    }

    private Throwable unmarkCompacting(Set<SSTableReader> unmark, Throwable accumulate)
    {
        accumulate = tracker.apply(updateCompacting(unmark, emptySet()), accumulate);
        // when the CFS is invalidated, it will call unreferenceSSTables().  However, unreferenceSSTables only deals
        // with sstables that aren't currently being compacted.  If there are ongoing compactions that finish or are
        // interrupted after the CFS is invalidated, those sstables need to be unreferenced as well, so we do that here.
        accumulate = tracker.dropSSTablesIfInvalid(accumulate);
        return accumulate;
    }

    // convenience method for callers that know only one sstable is involved in the transaction
    public SSTableReader onlyOne()
    {
        assert originals.size() == 1;
        return getFirst(originals, null);
    }

    public void trackNew(SSTable table)
    {
        log.trackNew(table);
    }

    public void untrackNew(SSTable table)
    {
        log.untrackNew(table);
    }

    public static void removeUnfinishedLeftovers(CFMetaData metadata)
    {
        LogTransaction.removeUnfinishedLeftovers(metadata);
    }

    /**
     * Get the files in the folder specified, provided that the filter returns true.
     * A filter is given each file and its type, and decides which files should be returned
     * and which should be discarded. To classify files into their type, we read transaction
     * log files. Should we fail to read these log files after a few times, we look at onTxnErr
     * to determine what to do.
     *
     * @param folder - the folder to scan
     * @param onTxnErr - how to handle a failure to read a txn log file
     * @param filter - A function that receives each file and its type, it should return true to have the file returned
     * @return - the list of files that were scanned and for which the filter returned true
     */
    public static List<File> getFiles(Path folder, BiFunction<File, Directories.FileType, Boolean> filter, Directories.OnTxnErr onTxnErr)
    {
        return new LogAwareFileLister(folder, filter, onTxnErr).list();
    }

    /**
     * Retry all deletions that failed the first time around (presumably b/c the sstable was still mmap'd.)
     * Useful because there are times when we know GC has been invoked; also exposed as an mbean.
     */
    public static void rescheduleFailedDeletions()
    {
        LogTransaction.rescheduleFailedDeletions();
    }

    /**
     * Deletions run on the nonPeriodicTasks executor, (both failedDeletions or global tidiers in SSTableReader)
     * so by scheduling a new empty task and waiting for it we ensure any prior deletion has completed.
     */
    public static void waitForDeletions()
    {
        LogTransaction.waitForDeletions();
    }

    // a class representing the current state of the reader within this transaction, encoding the actions both logged
    // and pending, and the reader instances that are visible now, and will be after the next checkpoint (with null
    // indicating either obsolescence, or that the reader does not occur in the transaction; which is defined
    // by the corresponding Action)
    @VisibleForTesting
    public static class ReaderState
    {
        public enum Action
        {
            UPDATED, OBSOLETED, NONE;
            public static Action get(boolean updated, boolean obsoleted)
            {
                assert !(updated && obsoleted);
                return updated ? UPDATED : obsoleted ? OBSOLETED : NONE;
            }
        }

        final Action staged;
        final Action logged;
        final SSTableReader nextVisible;
        final SSTableReader currentlyVisible;
        final boolean original;

        public ReaderState(Action logged, Action staged, SSTableReader currentlyVisible, SSTableReader nextVisible, boolean original)
        {
            this.staged = staged;
            this.logged = logged;
            this.currentlyVisible = currentlyVisible;
            this.nextVisible = nextVisible;
            this.original = original;
        }

        public boolean equals(Object that)
        {
            return that instanceof ReaderState && equals((ReaderState) that);
        }

        public boolean equals(ReaderState that)
        {
            return this.staged == that.staged && this.logged == that.logged && this.original == that.original
                && this.currentlyVisible == that.currentlyVisible && this.nextVisible == that.nextVisible;
        }

        public String toString()
        {
            return String.format("[logged=%s staged=%s original=%s]", logged, staged, original);
        }

        public static SSTableReader visible(SSTableReader reader, Predicate<SSTableReader> obsolete, Collection<SSTableReader> ... selectFrom)
        {
            return obsolete.apply(reader) ? null : selectFirst(reader, selectFrom);
        }
    }

    @VisibleForTesting
    public ReaderState state(SSTableReader reader)
    {
        SSTableReader currentlyVisible = ReaderState.visible(reader, in(logged.obsolete), logged.update, originals);
        SSTableReader nextVisible = ReaderState.visible(reader, orIn(staged.obsolete, logged.obsolete), staged.update, logged.update, originals);
        return new ReaderState(ReaderState.Action.get(logged.update.contains(reader), logged.obsolete.contains(reader)),
                               ReaderState.Action.get(staged.update.contains(reader), staged.obsolete.contains(reader)),
                               currentlyVisible, nextVisible, originals.contains(reader)
        );
    }

    public String toString()
    {
        return originals.toString();
    }
}<|MERGE_RESOLUTION|>--- conflicted
+++ resolved
@@ -222,12 +222,7 @@
     public Throwable doCommit(Throwable accumulate)
     {
         assert staged.isEmpty() : "must be no actions introduced between prepareToCommit and a commit";
-<<<<<<< HEAD
-        logger.debug("Committing update:{}, obsolete:{}", staged.update, staged.obsolete);
-=======
-
         logger.trace("Committing update:{}, obsolete:{}", staged.update, staged.obsolete);
->>>>>>> 4a849efe
 
         // accumulate must be null if we have been used correctly, so fail immediately if it is not
         maybeFail(accumulate);
@@ -262,20 +257,13 @@
 
         // mark obsolete all readers that are not versions of those present in the original set
         Iterable<SSTableReader> obsolete = filterOut(concatUniq(staged.update, logged.update), originals);
-<<<<<<< HEAD
-        logger.debug("Obsoleting {}", obsolete);
+        logger.trace("Obsoleting {}", obsolete);
 
         accumulate = prepareForObsoletion(obsolete, log, obsoletions = new ArrayList<>(), accumulate);
         // it's safe to abort even if committed, see maybeFail in doCommit() above, in this case it will just report
         // a failure to abort, which is useful information to have for debug
         accumulate = log.abort(accumulate);
         accumulate = markObsolete(obsoletions, accumulate);
-=======
-        logger.trace("Obsoleting {}", obsolete);
-        // we don't pass the tracker in for the obsoletion, since these readers have never been notified externally
-        // nor had their size accounting affected
-        accumulate = markObsolete(null, obsolete, accumulate);
->>>>>>> 4a849efe
 
         // replace all updated readers with a version restored to its original state
         accumulate = tracker.apply(updateLiveSet(logged.update, restoreUpdatedOriginals()), accumulate);
