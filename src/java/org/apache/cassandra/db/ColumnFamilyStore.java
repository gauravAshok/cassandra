/*
 * Licensed to the Apache Software Foundation (ASF) under one
 * or more contributor license agreements.  See the NOTICE file
 * distributed with this work for additional information
 * regarding copyright ownership.  The ASF licenses this file
 * to you under the Apache License, Version 2.0 (the
 * "License"); you may not use this file except in compliance
 * with the License.  You may obtain a copy of the License at
 *
 *     http://www.apache.org/licenses/LICENSE-2.0
 *
 * Unless required by applicable law or agreed to in writing, software
 * distributed under the License is distributed on an "AS IS" BASIS,
 * WITHOUT WARRANTIES OR CONDITIONS OF ANY KIND, either express or implied.
 * See the License for the specific language governing permissions and
 * limitations under the License.
 */
package org.apache.cassandra.db;

import java.io.*;
import java.lang.management.ManagementFactory;
import java.nio.ByteBuffer;
import java.util.*;
import java.util.concurrent.*;
import java.util.concurrent.atomic.AtomicInteger;
import java.util.regex.Pattern;
import javax.management.*;

import com.google.common.annotations.VisibleForTesting;
import com.google.common.base.Function;
import com.google.common.base.Predicate;
import com.google.common.collect.*;
import com.google.common.util.concurrent.*;
import com.google.common.util.concurrent.Futures;
import com.google.common.util.concurrent.Uninterruptibles;
import org.apache.cassandra.io.FSWriteError;
import org.json.simple.*;
import org.slf4j.Logger;
import org.slf4j.LoggerFactory;

import org.apache.cassandra.cache.*;
import org.apache.cassandra.concurrent.JMXEnabledThreadPoolExecutor;
import org.apache.cassandra.concurrent.NamedThreadFactory;
import org.apache.cassandra.concurrent.StageManager;
import org.apache.cassandra.config.*;
import org.apache.cassandra.config.CFMetaData.SpeculativeRetry;
import org.apache.cassandra.db.commitlog.CommitLog;
import org.apache.cassandra.db.commitlog.ReplayPosition;
import org.apache.cassandra.db.compaction.*;
import org.apache.cassandra.db.composites.CellName;
import org.apache.cassandra.db.composites.CellNameType;
import org.apache.cassandra.db.composites.Composite;
import org.apache.cassandra.db.filter.ColumnSlice;
import org.apache.cassandra.db.filter.ExtendedFilter;
import org.apache.cassandra.db.filter.IDiskAtomFilter;
import org.apache.cassandra.db.filter.QueryFilter;
import org.apache.cassandra.db.filter.SliceQueryFilter;
import org.apache.cassandra.db.index.SecondaryIndex;
import org.apache.cassandra.db.index.SecondaryIndexManager;
import org.apache.cassandra.dht.*;
import org.apache.cassandra.dht.Range;
import org.apache.cassandra.exceptions.ConfigurationException;
import org.apache.cassandra.io.FSReadError;
import org.apache.cassandra.io.compress.CompressionParameters;
import org.apache.cassandra.io.sstable.*;
import org.apache.cassandra.io.sstable.Descriptor;
import org.apache.cassandra.io.sstable.metadata.CompactionMetadata;
import org.apache.cassandra.io.sstable.metadata.MetadataType;
import org.apache.cassandra.io.util.FileUtils;
import org.apache.cassandra.metrics.ColumnFamilyMetrics;
import org.apache.cassandra.service.CacheService;
import org.apache.cassandra.service.StorageService;
import org.apache.cassandra.streaming.StreamLockfile;
import org.apache.cassandra.tracing.Tracing;
import org.apache.cassandra.utils.*;
import org.apache.cassandra.utils.concurrent.OpOrder;
import org.apache.cassandra.utils.memory.MemtableAllocator;

public class ColumnFamilyStore implements ColumnFamilyStoreMBean
{
    private static final Logger logger = LoggerFactory.getLogger(ColumnFamilyStore.class);

    private static final ExecutorService flushExecutor = new JMXEnabledThreadPoolExecutor(DatabaseDescriptor.getFlushWriters(),
                                                                                          StageManager.KEEPALIVE,
                                                                                          TimeUnit.SECONDS,
                                                                                          new LinkedBlockingQueue<Runnable>(),
                                                                                          new NamedThreadFactory("MemtableFlushWriter"),
                                                                                          "internal");
    // post-flush executor is single threaded to provide guarantee that any flush Future on a CF will never return until prior flushes have completed
    public static final ExecutorService postFlushExecutor = new JMXEnabledThreadPoolExecutor(1,
                                                                                             StageManager.KEEPALIVE,
                                                                                             TimeUnit.SECONDS,
                                                                                             new LinkedBlockingQueue<Runnable>(),
                                                                                             new NamedThreadFactory("MemtablePostFlush"),
                                                                                             "internal");
    public static final ExecutorService reclaimExecutor = new JMXEnabledThreadPoolExecutor(1, StageManager.KEEPALIVE,
                                                                                           TimeUnit.SECONDS,
                                                                                           new LinkedBlockingQueue<Runnable>(),
                                                                                           new NamedThreadFactory("MemtableReclaimMemory"),
                                                                                           "internal");

    public final Keyspace keyspace;
    public final String name;
    public final CFMetaData metadata;
    public final IPartitioner partitioner;
    private final String mbeanName;
    private volatile boolean valid = true;

    /**
     * Memtables and SSTables on disk for this column family.
     *
     * We synchronize on the DataTracker to ensure isolation when we want to make sure
     * that the memtable we're acting on doesn't change out from under us.  I.e., flush
     * syncronizes on it to make sure it can submit on both executors atomically,
     * so anyone else who wants to make sure flush doesn't interfere should as well.
     */
    private final DataTracker data;

    /* The read order, used to track accesses to off-heap memtable storage */
    public final OpOrder readOrdering = new OpOrder();

    /* This is used to generate the next index for a SSTable */
    private final AtomicInteger fileIndexGenerator = new AtomicInteger(0);

    public final SecondaryIndexManager indexManager;

    /* These are locally held copies to be changed from the config during runtime */
    private volatile DefaultInteger minCompactionThreshold;
    private volatile DefaultInteger maxCompactionThreshold;
    private volatile AbstractCompactionStrategy compactionStrategy;

    public final Directories directories;

    public final ColumnFamilyMetrics metric;
    public volatile long sampleLatencyNanos;

    public void reload()
    {
        // metadata object has been mutated directly. make all the members jibe with new settings.

        // only update these runtime-modifiable settings if they have not been modified.
        if (!minCompactionThreshold.isModified())
            for (ColumnFamilyStore cfs : concatWithIndexes())
                cfs.minCompactionThreshold = new DefaultInteger(metadata.getMinCompactionThreshold());
        if (!maxCompactionThreshold.isModified())
            for (ColumnFamilyStore cfs : concatWithIndexes())
                cfs.maxCompactionThreshold = new DefaultInteger(metadata.getMaxCompactionThreshold());

        maybeReloadCompactionStrategy();

        scheduleFlush();

        indexManager.reload();

        // If the CF comparator has changed, we need to change the memtable,
        // because the old one still aliases the previous comparator.
        if (data.getView().getCurrentMemtable().initialComparator != metadata.comparator)
            switchMemtable();
    }

    private void maybeReloadCompactionStrategy()
    {
        // Check if there is a need for reloading
        if (metadata.compactionStrategyClass.equals(compactionStrategy.getClass()) && metadata.compactionStrategyOptions.equals(compactionStrategy.options))
            return;

        // synchronize vs runWithCompactionsDisabled calling pause/resume.  otherwise, letting old compactions
        // finish should be harmless and possibly useful.
        synchronized (this)
        {
            compactionStrategy.shutdown();
            compactionStrategy = metadata.createCompactionStrategyInstance(this);
            compactionStrategy.startup();
        }
    }

    void scheduleFlush()
    {
        int period = metadata.getMemtableFlushPeriod();
        if (period > 0)
        {
            logger.debug("scheduling flush in {} ms", period);
            WrappedRunnable runnable = new WrappedRunnable()
            {
                protected void runMayThrow() throws Exception
                {
                    synchronized (data)
                    {
                        Memtable current = data.getView().getCurrentMemtable();
                        // if we're not expired, we've been hit by a scheduled flush for an already flushed memtable, so ignore
                        if (current.isExpired())
                        {
                            if (current.isClean())
                            {
                                // if we're still clean, instead of swapping just reschedule a flush for later
                                scheduleFlush();
                            }
                            else
                            {
                                // we'll be rescheduled by the constructor of the Memtable.
                                forceFlush();
                            }
                        }
                    }
                }
            };
            StorageService.scheduledTasks.schedule(runnable, period, TimeUnit.MILLISECONDS);
        }
    }

    public void setCompactionStrategyClass(String compactionStrategyClass)
    {
        try
        {
            metadata.compactionStrategyClass = CFMetaData.createCompactionStrategy(compactionStrategyClass);
            maybeReloadCompactionStrategy();
        }
        catch (ConfigurationException e)
        {
            throw new IllegalArgumentException(e.getMessage());
        }
    }

    public String getCompactionStrategyClass()
    {
        return metadata.compactionStrategyClass.getName();
    }

    public Map<String,String> getCompressionParameters()
    {
        return metadata.compressionParameters().asThriftOptions();
    }

    public void setCompressionParameters(Map<String,String> opts)
    {
        try
        {
            metadata.compressionParameters = CompressionParameters.create(opts);
        }
        catch (ConfigurationException e)
        {
            throw new IllegalArgumentException(e.getMessage());
        }
    }

    public void setCrcCheckChance(double crcCheckChance)
    {
        try
        {
            for (SSTableReader sstable : keyspace.getAllSSTables())
                if (sstable.compression)
                    sstable.getCompressionMetadata().parameters.setCrcCheckChance(crcCheckChance);
        }
        catch (ConfigurationException e)
        {
            throw new IllegalArgumentException(e.getMessage());
        }
    }

    private ColumnFamilyStore(Keyspace keyspace,
                              String columnFamilyName,
                              IPartitioner partitioner,
                              int generation,
                              CFMetaData metadata,
                              Directories directories,
                              boolean loadSSTables)
    {
        assert metadata != null : "null metadata for " + keyspace + ":" + columnFamilyName;

        this.keyspace = keyspace;
        name = columnFamilyName;
        this.metadata = metadata;
        this.minCompactionThreshold = new DefaultInteger(metadata.getMinCompactionThreshold());
        this.maxCompactionThreshold = new DefaultInteger(metadata.getMaxCompactionThreshold());
        this.partitioner = partitioner;
        this.directories = directories;
        this.indexManager = new SecondaryIndexManager(this);
        this.metric = new ColumnFamilyMetrics(this);
        fileIndexGenerator.set(generation);
        sampleLatencyNanos = DatabaseDescriptor.getReadRpcTimeout() / 2;

        CachingOptions caching = metadata.getCaching();

        logger.info("Initializing {}.{}", keyspace.getName(), name);

        // scan for sstables corresponding to this cf and load them
        data = new DataTracker(this);

        if (loadSSTables)
        {
            Directories.SSTableLister sstableFiles = directories.sstableLister().skipTemporary(true);
            Collection<SSTableReader> sstables = SSTableReader.openAll(sstableFiles.list().entrySet(), metadata, this.partitioner);
            data.addInitialSSTables(sstables);
        }

        if (caching.keyCache.isEnabled())
            CacheService.instance.keyCache.loadSaved(this);

        // compaction strategy should be created after the CFS has been prepared
        this.compactionStrategy = metadata.createCompactionStrategyInstance(this);
        this.compactionStrategy.startup();

        if (maxCompactionThreshold.value() <= 0 || minCompactionThreshold.value() <=0)
        {
            logger.warn("Disabling compaction strategy by setting compaction thresholds to 0 is deprecated, set the compaction option 'enabled' to 'false' instead.");
            this.compactionStrategy.disable();
        }

        // create the private ColumnFamilyStores for the secondary column indexes
        for (ColumnDefinition info : metadata.allColumns())
        {
            if (info.getIndexType() != null)
                indexManager.addIndexedColumn(info);
        }

        // register the mbean
        String type = this.partitioner instanceof LocalPartitioner ? "IndexColumnFamilies" : "ColumnFamilies";
        mbeanName = "org.apache.cassandra.db:type=" + type + ",keyspace=" + this.keyspace.getName() + ",columnfamily=" + name;
        try
        {
            MBeanServer mbs = ManagementFactory.getPlatformMBeanServer();
            ObjectName nameObj = new ObjectName(mbeanName);
            mbs.registerMBean(this, nameObj);
        }
        catch (Exception e)
        {
            throw new RuntimeException(e);
        }
        logger.debug("retryPolicy for {} is {}", name, this.metadata.getSpeculativeRetry());
        StorageService.optionalTasks.scheduleWithFixedDelay(new Runnable()
        {
            public void run()
            {
                SpeculativeRetry retryPolicy = ColumnFamilyStore.this.metadata.getSpeculativeRetry();
                switch (retryPolicy.type)
                {
                    case PERCENTILE:
                        // get percentile in nanos
                        assert metric.coordinatorReadLatency.durationUnit() == TimeUnit.MICROSECONDS;
                        sampleLatencyNanos = (long) (metric.coordinatorReadLatency.getSnapshot().getValue(retryPolicy.value) * 1000d);
                        break;
                    case CUSTOM:
                        // convert to nanos, since configuration is in millisecond
                        sampleLatencyNanos = (long) (retryPolicy.value * 1000d * 1000d);
                        break;
                    default:
                        sampleLatencyNanos = Long.MAX_VALUE;
                        break;
                }
            }
        }, DatabaseDescriptor.getReadRpcTimeout(), DatabaseDescriptor.getReadRpcTimeout(), TimeUnit.MILLISECONDS);
    }

    /** call when dropping or renaming a CF. Performs mbean housekeeping and invalidates CFS to other operations */
    public void invalidate()
    {
        valid = false;

        try
        {
            unregisterMBean();
        }
        catch (Exception e)
        {
            // this shouldn't block anything.
            logger.warn("Failed unregistering mbean: {}", mbeanName, e);
        }

        compactionStrategy.shutdown();

        SystemKeyspace.removeTruncationRecord(metadata.cfId);
        data.unreferenceSSTables();
        indexManager.invalidate();

        CacheService.instance.invalidateRowCacheForCf(metadata.cfId);
        CacheService.instance.invalidateKeyCacheForCf(metadata.cfId);
    }

    /**
     * Removes every SSTable in the directory from the DataTracker's view.
     * @param directory the unreadable directory, possibly with SSTables in it, but not necessarily.
     */
    void maybeRemoveUnreadableSSTables(File directory)
    {
        data.removeUnreadableSSTables(directory);
    }

    void unregisterMBean() throws MalformedObjectNameException, InstanceNotFoundException, MBeanRegistrationException
    {
        MBeanServer mbs = ManagementFactory.getPlatformMBeanServer();
        ObjectName nameObj = new ObjectName(mbeanName);
        if (mbs.isRegistered(nameObj))
            mbs.unregisterMBean(nameObj);

        // unregister metrics
        metric.release();
    }

    public long getMinRowSize()
    {
        return metric.minRowSize.value();
    }

    public long getMaxRowSize()
    {
        return metric.maxRowSize.value();
    }

    public long getMeanRowSize()
    {
        return metric.meanRowSize.value();
    }

    public int getMeanColumns()
    {
        return data.getMeanColumns();
    }

    public static ColumnFamilyStore createColumnFamilyStore(Keyspace keyspace, String columnFamily, boolean loadSSTables)
    {
        return createColumnFamilyStore(keyspace, columnFamily, StorageService.getPartitioner(), Schema.instance.getCFMetaData(keyspace.getName(), columnFamily), loadSSTables);
    }

    public static ColumnFamilyStore createColumnFamilyStore(Keyspace keyspace, String columnFamily, IPartitioner partitioner, CFMetaData metadata)
    {
        return createColumnFamilyStore(keyspace, columnFamily, partitioner, metadata, true);
    }

    private static synchronized ColumnFamilyStore createColumnFamilyStore(Keyspace keyspace,
                                                                         String columnFamily,
                                                                         IPartitioner partitioner,
                                                                         CFMetaData metadata,
                                                                         boolean loadSSTables)
    {
        // get the max generation number, to prevent generation conflicts
        Directories directories = new Directories(metadata);
        Directories.SSTableLister lister = directories.sstableLister().includeBackups(true);
        List<Integer> generations = new ArrayList<Integer>();
        for (Map.Entry<Descriptor, Set<Component>> entry : lister.list().entrySet())
        {
            Descriptor desc = entry.getKey();
            generations.add(desc.generation);
            if (!desc.isCompatible())
                throw new RuntimeException(String.format("Incompatible SSTable found. Current version %s is unable to read file: %s. Please run upgradesstables.",
                                                          Descriptor.Version.CURRENT, desc));
        }
        Collections.sort(generations);
        int value = (generations.size() > 0) ? (generations.get(generations.size() - 1)) : 0;

        return new ColumnFamilyStore(keyspace, columnFamily, partitioner, value, metadata, directories, loadSSTables);
    }

    /**
     * Removes unnecessary files from the cf directory at startup: these include temp files, orphans, zero-length files
     * and compacted sstables. Files that cannot be recognized will be ignored.
     */
    public static void scrubDataDirectories(CFMetaData metadata)
    {
        Directories directories = new Directories(metadata);

        // remove any left-behind SSTables from failed/stalled streaming
        FileFilter filter = new FileFilter()
        {
            public boolean accept(File pathname)
            {
                return pathname.toString().endsWith(StreamLockfile.FILE_EXT);
            }
        };
        for (File dir : directories.getCFDirectories())
        {
            File[] lockfiles = dir.listFiles(filter);
            // lock files can be null if I/O error happens
            if (lockfiles == null || lockfiles.length == 0)
                continue;
            logger.info("Removing SSTables from failed streaming session. Found {} files to cleanup.", lockfiles.length);

            for (File lockfile : lockfiles)
            {
                StreamLockfile streamLockfile = new StreamLockfile(lockfile);
                streamLockfile.cleanup();
                streamLockfile.delete();
            }
        }

        logger.debug("Removing compacted SSTable files from {} (see http://wiki.apache.org/cassandra/MemtableSSTable)", metadata.cfName);

        for (Map.Entry<Descriptor,Set<Component>> sstableFiles : directories.sstableLister().list().entrySet())
        {
            Descriptor desc = sstableFiles.getKey();
            Set<Component> components = sstableFiles.getValue();

            if (desc.type.isTemporary)
            {
                SSTable.delete(desc, components);
                continue;
            }

            File dataFile = new File(desc.filenameFor(Component.DATA));
            if (components.contains(Component.DATA) && dataFile.length() > 0)
                // everything appears to be in order... moving on.
                continue;

            // missing the DATA file! all components are orphaned
            logger.warn("Removing orphans for {}: {}", desc, components);
            for (Component component : components)
            {
                FileUtils.deleteWithConfirm(desc.filenameFor(component));
            }
        }

        // cleanup incomplete saved caches
        Pattern tmpCacheFilePattern = Pattern.compile(metadata.ksName + "-" + metadata.cfName + "-(Key|Row)Cache.*\\.tmp$");
        File dir = new File(DatabaseDescriptor.getSavedCachesLocation());

        if (dir.exists())
        {
            assert dir.isDirectory();
            for (File file : dir.listFiles())
                if (tmpCacheFilePattern.matcher(file.getName()).matches())
                    if (!file.delete())
                        logger.warn("could not delete {}", file.getAbsolutePath());
        }

        // also clean out any index leftovers.
        for (ColumnDefinition def : metadata.allColumns())
        {
            if (def.isIndexed())
            {
                CellNameType indexComparator = SecondaryIndex.getIndexComparator(metadata, def);
                if (indexComparator != null)
                {
                    CFMetaData indexMetadata = CFMetaData.newIndexMetadata(metadata, def, indexComparator);
                    scrubDataDirectories(indexMetadata);
                }
            }
        }
    }

    /**
     * Replacing compacted sstables is atomic as far as observers of DataTracker are concerned, but not on the
     * filesystem: first the new sstables are renamed to "live" status (i.e., the tmp marker is removed), then
     * their ancestors are removed.
     *
     * If an unclean shutdown happens at the right time, we can thus end up with both the new ones and their
     * ancestors "live" in the system.  This is harmless for normal data, but for counters it can cause overcounts.
     *
     * To prevent this, we record sstables being compacted in the system keyspace.  If we find unfinished
     * compactions, we remove the new ones (since those may be incomplete -- under LCS, we may create multiple
     * sstables from any given ancestor).
     */
    public static void removeUnfinishedCompactionLeftovers(CFMetaData metadata, Map<Integer, UUID> unfinishedCompactions)
    {
        Directories directories = new Directories(metadata);

        Set<Integer> allGenerations = new HashSet<>();
        for (Descriptor desc : directories.sstableLister().list().keySet())
            allGenerations.add(desc.generation);

        // sanity-check unfinishedCompactions
        Set<Integer> unfinishedGenerations = unfinishedCompactions.keySet();
        if (!allGenerations.containsAll(unfinishedGenerations))
        {
            HashSet<Integer> missingGenerations = new HashSet<>(unfinishedGenerations);
            missingGenerations.removeAll(allGenerations);
            logger.debug("Unfinished compactions of {}.{} reference missing sstables of generations {}",
                         metadata.ksName, metadata.cfName, missingGenerations);
        }

        // remove new sstables from compactions that didn't complete, and compute
        // set of ancestors that shouldn't exist anymore
        Set<Integer> completedAncestors = new HashSet<>();
        for (Map.Entry<Descriptor, Set<Component>> sstableFiles : directories.sstableLister().skipTemporary(true).list().entrySet())
        {
            Descriptor desc = sstableFiles.getKey();

            Set<Integer> ancestors;
            try
            {
                CompactionMetadata compactionMetadata = (CompactionMetadata) desc.getMetadataSerializer().deserialize(desc, MetadataType.COMPACTION);
                ancestors = compactionMetadata.ancestors;
            }
            catch (IOException e)
            {
                throw new FSReadError(e, desc.filenameFor(Component.STATS));
            }

            if (!ancestors.isEmpty()
                && unfinishedGenerations.containsAll(ancestors)
                && allGenerations.containsAll(ancestors))
            {
                // any of the ancestors would work, so we'll just lookup the compaction task ID with the first one
                UUID compactionTaskID = unfinishedCompactions.get(ancestors.iterator().next());
                assert compactionTaskID != null;
                logger.debug("Going to delete unfinished compaction product {}", desc);
                SSTable.delete(desc, sstableFiles.getValue());
                SystemKeyspace.finishCompaction(compactionTaskID);
            }
            else
            {
                completedAncestors.addAll(ancestors);
            }
        }

        // remove old sstables from compactions that did complete
        for (Map.Entry<Descriptor, Set<Component>> sstableFiles : directories.sstableLister().list().entrySet())
        {
            Descriptor desc = sstableFiles.getKey();
            if (completedAncestors.contains(desc.generation))
            {
                // if any of the ancestors were participating in a compaction, finish that compaction
                logger.debug("Going to delete leftover compaction ancestor {}", desc);
                SSTable.delete(desc, sstableFiles.getValue());
                UUID compactionTaskID = unfinishedCompactions.get(desc.generation);
                if (compactionTaskID != null)
                    SystemKeyspace.finishCompaction(unfinishedCompactions.get(desc.generation));
            }
        }
    }

    // must be called after all sstables are loaded since row cache merges all row versions
    public void initRowCache()
    {
        if (!isRowCacheEnabled())
            return;

        long start = System.nanoTime();

        int cachedRowsRead = CacheService.instance.rowCache.loadSaved(this);
        if (cachedRowsRead > 0)
            logger.info("Completed loading ({} ms; {} keys) row cache for {}.{}",
                        TimeUnit.NANOSECONDS.toMillis(System.nanoTime() - start),
                        cachedRowsRead,
                        keyspace.getName(),
                        name);
    }

    public void initCounterCache()
    {
        if (!metadata.isCounter() || CacheService.instance.counterCache.getCapacity() == 0)
            return;

        long start = System.nanoTime();

        int cachedShardsRead = CacheService.instance.counterCache.loadSaved(this);
        if (cachedShardsRead > 0)
            logger.info("Completed loading ({} ms; {} shards) counter cache for {}.{}",
                        TimeUnit.NANOSECONDS.toMillis(System.nanoTime() - start),
                        cachedShardsRead,
                        keyspace.getName(),
                        name);
    }

    /**
     * See #{@code StorageService.loadNewSSTables(String, String)} for more info
     *
     * @param ksName The keyspace name
     * @param cfName The columnFamily name
     */
    public static synchronized void loadNewSSTables(String ksName, String cfName)
    {
        /** ks/cf existence checks will be done by open and getCFS methods for us */
        Keyspace keyspace = Keyspace.open(ksName);
        keyspace.getColumnFamilyStore(cfName).loadNewSSTables();
    }

    /**
     * #{@inheritDoc}
     */
    public synchronized void loadNewSSTables()
    {
        logger.info("Loading new SSTables for {}/{}...", keyspace.getName(), name);

        Set<Descriptor> currentDescriptors = new HashSet<Descriptor>();
        for (SSTableReader sstable : data.getView().sstables)
            currentDescriptors.add(sstable.descriptor);
        Set<SSTableReader> newSSTables = new HashSet<SSTableReader>();

        Directories.SSTableLister lister = directories.sstableLister().skipTemporary(true);
        for (Map.Entry<Descriptor, Set<Component>> entry : lister.list().entrySet())
        {
            Descriptor descriptor = entry.getKey();

            if (currentDescriptors.contains(descriptor))
                continue; // old (initialized) SSTable found, skipping
            if (descriptor.type.isTemporary) // in the process of being written
                continue;

            if (!descriptor.isCompatible())
                throw new RuntimeException(String.format("Can't open incompatible SSTable! Current version %s, found file: %s",
                                                         Descriptor.Version.CURRENT,
                                                         descriptor));

            // force foreign sstables to level 0
            try
            {
                if (new File(descriptor.filenameFor(Component.STATS)).exists())
                    descriptor.getMetadataSerializer().mutateLevel(descriptor, 0);
            }
            catch (IOException e)
            {
                SSTableReader.logOpenException(entry.getKey(), e);
                continue;
            }

            // Increment the generation until we find a filename that doesn't exist. This is needed because the new
            // SSTables that are being loaded might already use these generation numbers.
            Descriptor newDescriptor;
            do
            {
                newDescriptor = new Descriptor(descriptor.version,
                                               descriptor.directory,
                                               descriptor.ksname,
                                               descriptor.cfname,
                                               fileIndexGenerator.incrementAndGet(),
                                               Descriptor.Type.FINAL);
            }
            while (new File(newDescriptor.filenameFor(Component.DATA)).exists());

            logger.info("Renaming new SSTable {} to {}", descriptor, newDescriptor);
            SSTableWriter.rename(descriptor, newDescriptor, entry.getValue());

            SSTableReader reader;
            try
            {
                reader = SSTableReader.open(newDescriptor, entry.getValue(), metadata, partitioner);
            }
            catch (IOException e)
            {
                SSTableReader.logOpenException(entry.getKey(), e);
                continue;
            }
            newSSTables.add(reader);
        }

        if (newSSTables.isEmpty())
        {
            logger.info("No new SSTables were found for {}/{}", keyspace.getName(), name);
            return;
        }

        logger.info("Loading new SSTables and building secondary indexes for {}/{}: {}", keyspace.getName(), name, newSSTables);
        SSTableReader.acquireReferences(newSSTables);
        data.addSSTables(newSSTables);
        try
        {
            indexManager.maybeBuildSecondaryIndexes(newSSTables, indexManager.allIndexesNames());
        }
        finally
        {
            SSTableReader.releaseReferences(newSSTables);
        }

        logger.info("Done loading load new SSTables for {}/{}", keyspace.getName(), name);
    }

    public static void rebuildSecondaryIndex(String ksName, String cfName, String... idxNames)
    {
        ColumnFamilyStore cfs = Keyspace.open(ksName).getColumnFamilyStore(cfName);

        Set<String> indexes = new HashSet<String>(Arrays.asList(idxNames));

        Collection<SSTableReader> sstables = cfs.getSSTables();
        try
        {
            cfs.indexManager.setIndexRemoved(indexes);
            SSTableReader.acquireReferences(sstables);
            logger.info(String.format("User Requested secondary index re-build for %s/%s indexes", ksName, cfName));
            cfs.indexManager.maybeBuildSecondaryIndexes(sstables, indexes);
            cfs.indexManager.setIndexBuilt(indexes);
        }
        finally
        {
            SSTableReader.releaseReferences(sstables);
        }
    }

    public String getColumnFamilyName()
    {
        return name;
    }

    public String getTempSSTablePath(File directory)
    {
        return getTempSSTablePath(directory, Descriptor.Version.CURRENT);
    }

    private String getTempSSTablePath(File directory, Descriptor.Version version)
    {
        Descriptor desc = new Descriptor(version,
                                         directory,
                                         keyspace.getName(),
                                         name,
                                         fileIndexGenerator.incrementAndGet(),
                                         Descriptor.Type.TEMP);
        return desc.filenameFor(Component.DATA);
    }

    /**
     * Switches the memtable iff the live memtable is the one provided
     *
     * @param memtable
     */
    public Future<?> switchMemtableIfCurrent(Memtable memtable)
    {
        synchronized (data)
        {
            if (data.getView().getCurrentMemtable() == memtable)
                return switchMemtable();
        }
        return Futures.immediateFuture(null);
    }

    /*
     * switchMemtable puts Memtable.getSortedContents on the writer executor.  When the write is complete,
     * we turn the writer into an SSTableReader and add it to ssTables where it is available for reads.
     * This method does not block except for synchronizing on DataTracker, but the Future it returns will
     * not complete until the Memtable (and all prior Memtables) have been successfully flushed, and the CL
     * marked clean up to the position owned by the Memtable.
     */
    public ListenableFuture<?> switchMemtable()
    {
        synchronized (data)
        {
            logFlush();
            Flush flush = new Flush(false);
            flushExecutor.execute(flush);
            ListenableFutureTask<?> task = ListenableFutureTask.create(flush.postFlush, null);
            postFlushExecutor.submit(task);
            return task;
        }
    }

    // print out size of all memtables we're enqueuing
    private void logFlush()
    {
        // reclaiming includes that which we are GC-ing;
        float onHeapRatio = 0, offHeapRatio = 0;
        long onHeapTotal = 0, offHeapTotal = 0;
        Memtable memtable = getDataTracker().getView().getCurrentMemtable();
        onHeapRatio +=  memtable.getAllocator().onHeap().ownershipRatio();
        offHeapRatio += memtable.getAllocator().offHeap().ownershipRatio();
        onHeapTotal += memtable.getAllocator().onHeap().owns();
        offHeapTotal += memtable.getAllocator().offHeap().owns();

        for (SecondaryIndex index : indexManager.getIndexes())
        {
            if (index.getIndexCfs() != null)
            {
                MemtableAllocator allocator = index.getIndexCfs().getDataTracker().getView().getCurrentMemtable().getAllocator();
                onHeapRatio += allocator.onHeap().ownershipRatio();
                offHeapRatio += allocator.offHeap().ownershipRatio();
                onHeapTotal += allocator.onHeap().owns();
                offHeapTotal += allocator.offHeap().owns();
            }
        }

        logger.info("Enqueuing flush of {}: {}", name, String.format("%d (%.0f%%) on-heap, %d (%.0f%%) off-heap",
                                                                     onHeapTotal, onHeapRatio * 100, offHeapTotal, offHeapRatio * 100));
    }


    public ListenableFuture<?> forceFlush()
    {
        return forceFlush(null);
    }

    /**
     * Flush if there is unflushed data that was written to the CommitLog before @param flushIfDirtyBefore
     * (inclusive).  If @param flushIfDirtyBefore is null, flush if there is any unflushed data.
     *
     * @return a Future such that when the future completes, all data inserted before forceFlush was called,
     * will be flushed.
     */
    public ListenableFuture<?> forceFlush(ReplayPosition flushIfDirtyBefore)
    {
        // we synchronize on the data tracker to ensure we don't race against other calls to switchMemtable(),
        // unnecessarily queueing memtables that are about to be made clean
        synchronized (data)
        {
            // during index build, 2ary index memtables can be dirty even if parent is not.  if so,
            // we want to flush the 2ary index ones too.
            boolean clean = true;
            for (ColumnFamilyStore cfs : concatWithIndexes())
                clean &= cfs.data.getView().getCurrentMemtable().isCleanAfter(flushIfDirtyBefore);

            if (clean)
            {
                // We could have a memtable for this column family that is being
                // flushed. Make sure the future returned wait for that so callers can
                // assume that any data inserted prior to the call are fully flushed
                // when the future returns (see #5241).
                ListenableFutureTask<?> task = ListenableFutureTask.create(new Runnable()
                {
                    public void run()
                    {
                        logger.debug("forceFlush requested but everything is clean in {}", name);
                    }
                }, null);
                postFlushExecutor.execute(task);
                return task;
            }

            return switchMemtable();
        }
    }

    public void forceBlockingFlush()
    {
        FBUtilities.waitOnFuture(forceFlush());
    }

    /**
     * Both synchronises custom secondary indexes and provides ordering guarantees for futures on switchMemtable/flush
     * etc, which expect to be able to wait until the flush (and all prior flushes) requested have completed.
     */
    private final class PostFlush implements Runnable
    {
        final boolean flushSecondaryIndexes;
        final OpOrder.Barrier writeBarrier;
        final CountDownLatch latch = new CountDownLatch(1);
        volatile ReplayPosition lastReplayPosition;

        private PostFlush(boolean flushSecondaryIndexes, OpOrder.Barrier writeBarrier)
        {
            this.writeBarrier = writeBarrier;
            this.flushSecondaryIndexes = flushSecondaryIndexes;
        }

        public void run()
        {
            writeBarrier.await();

            /**
             * we can flush 2is as soon as the barrier completes, as they will be consistent with (or ahead of) the
             * flushed memtables and CL position, which is as good as we can guarantee.
             * TODO: SecondaryIndex should support setBarrier(), so custom implementations can co-ordinate exactly
             * with CL as we do with memtables/CFS-backed SecondaryIndexes.
             */

            if (flushSecondaryIndexes)
            {
                for (SecondaryIndex index : indexManager.getIndexesNotBackedByCfs())
                {
                    // flush any non-cfs backed indexes
                    logger.info("Flushing SecondaryIndex {}", index);
                    index.forceBlockingFlush();
                }
            }

            try
            {
                // we wait on the latch for the lastReplayPosition to be set, and so that waiters
                // on this task can rely on all prior flushes being complete
                latch.await();
            }
            catch (InterruptedException e)
            {
                throw new IllegalStateException();
            }

            // must check lastReplayPosition != null because Flush may find that all memtables are clean
            // and so not set a lastReplayPosition
            if (lastReplayPosition != null)
            {
                CommitLog.instance.discardCompletedSegments(metadata.cfId, lastReplayPosition);
            }

            metric.pendingFlushes.dec();
        }
    }

    /**
     * Should only be constructed/used from switchMemtable() or truncate(), with ownership of the DataTracker monitor.
     * In the constructor the current memtable(s) are swapped, and a barrier on outstanding writes is issued;
     * when run by the flushWriter the barrier is waited on to ensure all outstanding writes have completed
     * before all memtables are immediately written, and the CL is either immediately marked clean or, if
     * there are custom secondary indexes, the post flush clean up is left to update those indexes and mark
     * the CL clean
     */
    private final class Flush implements Runnable
    {
        final OpOrder.Barrier writeBarrier;
        final List<Memtable> memtables;
        final PostFlush postFlush;
        final boolean truncate;

        private Flush(boolean truncate)
        {
            // if true, we won't flush, we'll just wait for any outstanding writes, switch the memtable, and discard
            this.truncate = truncate;

            metric.pendingFlushes.inc();
            /**
             * To ensure correctness of switch without blocking writes, run() needs to wait for all write operations
             * started prior to the switch to complete. We do this by creating a Barrier on the writeOrdering
             * that all write operations register themselves with, and assigning this barrier to the memtables,
             * after which we *.issue()* the barrier. This barrier is used to direct write operations started prior
             * to the barrier.issue() into the memtable we have switched out, and any started after to its replacement.
             * In doing so it also tells the write operations to update the lastReplayPosition of the memtable, so
             * that we know the CL position we are dirty to, which can be marked clean when we complete.
             */
            writeBarrier = keyspace.writeOrder.newBarrier();
            memtables = new ArrayList<>();

            // submit flushes for the memtable for any indexed sub-cfses, and our own
            final ReplayPosition minReplayPosition = CommitLog.instance.getContext();
            for (ColumnFamilyStore cfs : concatWithIndexes())
            {
                // switch all memtables, regardless of their dirty status, setting the barrier
                // so that we can reach a coordinated decision about cleanliness once they
                // are no longer possible to be modified
                Memtable mt = cfs.data.switchMemtable(truncate);
                mt.setDiscarding(writeBarrier, minReplayPosition);
                memtables.add(mt);
            }

            writeBarrier.issue();
            postFlush = new PostFlush(!truncate, writeBarrier);
        }

        public void run()
        {
            // mark writes older than the barrier as blocking progress, permitting them to exceed our memory limit
            // if they are stuck waiting on it, then wait for them all to complete
            writeBarrier.markBlocking();
            writeBarrier.await();

            // mark all memtables as flushing, removing them from the live memtable list, and
            // remove any memtables that are already clean from the set we need to flush
            Iterator<Memtable> iter = memtables.iterator();
            while (iter.hasNext())
            {
                Memtable memtable = iter.next();
                memtable.cfs.data.markFlushing(memtable);
                if (memtable.isClean() || truncate)
                {
                    memtable.cfs.replaceFlushed(memtable, null);
                    memtable.setDiscarded();
                    iter.remove();
                }
            }

            if (memtables.isEmpty())
            {
                postFlush.latch.countDown();
                return;
            }

            metric.memtableSwitchCount.inc();

            for (final Memtable memtable : memtables)
            {
                // flush the memtable
                MoreExecutors.sameThreadExecutor().execute(memtable.flushRunnable());

                // issue a read barrier for reclaiming the memory, and offload the wait to another thread
                final OpOrder.Barrier readBarrier = readOrdering.newBarrier();
                readBarrier.issue();
                reclaimExecutor.execute(new WrappedRunnable()
                {
                    public void runMayThrow() throws InterruptedException, ExecutionException
                    {
                        readBarrier.await();
                        memtable.setDiscarded();
                    }
                });
            }

            // signal the post-flush we've done our work
            postFlush.lastReplayPosition = memtables.get(0).getLastReplayPosition();
            postFlush.latch.countDown();
        }
    }

    /**
     * Finds the largest memtable, as a percentage of *either* on- or off-heap memory limits, and immediately
     * queues it for flushing. If the memtable selected is flushed before this completes, no work is done.
     */
    public static class FlushLargestColumnFamily implements Runnable
    {
        public void run()
        {
            float largestRatio = 0f;
            Memtable largest = null;
            for (ColumnFamilyStore cfs : ColumnFamilyStore.all())
            {
                // we take a reference to the current main memtable for the CF prior to snapping its ownership ratios
                // to ensure we have some ordering guarantee for performing the switchMemtableIf(), i.e. we will only
                // swap if the memtables we are measuring here haven't already been swapped by the time we try to swap them
                Memtable current = cfs.getDataTracker().getView().getCurrentMemtable();

                // find the total ownership ratio for the memtable and all SecondaryIndexes owned by this CF,
                // both on- and off-heap, and select the largest of the two ratios to weight this CF
                float onHeap = 0f, offHeap = 0f;
                onHeap += current.getAllocator().onHeap().ownershipRatio();
                offHeap += current.getAllocator().offHeap().ownershipRatio();

                for (SecondaryIndex index : cfs.indexManager.getIndexes())
                {
                    if (index.getIndexCfs() != null)
                    {
                        MemtableAllocator allocator = index.getIndexCfs().getDataTracker().getView().getCurrentMemtable().getAllocator();
                        onHeap += allocator.onHeap().ownershipRatio();
                        offHeap += allocator.offHeap().ownershipRatio();
                    }
                }

                float ratio = Math.max(onHeap, offHeap);

                if (ratio > largestRatio)
                {
                    largest = current;
                    largestRatio = ratio;
                }
            }

            if (largest != null)
                largest.cfs.switchMemtableIfCurrent(largest);
        }
    }

    public void maybeUpdateRowCache(DecoratedKey key)
    {
        if (!isRowCacheEnabled())
            return;

        RowCacheKey cacheKey = new RowCacheKey(metadata.cfId, key);
        invalidateCachedRow(cacheKey);
    }

    /**
     * Insert/Update the column family for this key.
     * Caller is responsible for acquiring Keyspace.switchLock
     * param @ lock - lock that needs to be used.
     * param @ key - key for update/insert
     * param @ columnFamily - columnFamily changes
     */
    public void apply(DecoratedKey key, ColumnFamily columnFamily, SecondaryIndexManager.Updater indexer, OpOrder.Group opGroup, ReplayPosition replayPosition)
    {
        long start = System.nanoTime();

        Memtable mt = data.getMemtableFor(opGroup);
        mt.put(key, columnFamily, indexer, opGroup, replayPosition);
        maybeUpdateRowCache(key);
        metric.writeLatency.addNano(System.nanoTime() - start);
    }

    /**
     * Purges gc-able top-level and range tombstones, returning `cf` if there are any columns or tombstones left,
     * null otherwise.
     * @param gcBefore a timestamp (in seconds); tombstones with a localDeletionTime before this will be purged
     */
    public static ColumnFamily removeDeletedCF(ColumnFamily cf, int gcBefore)
    {
        // purge old top-level and range tombstones
        cf.purgeTombstones(gcBefore);

        // if there are no columns or tombstones left, return null
        return !cf.hasColumns() && !cf.isMarkedForDelete() ? null : cf;
    }

    /**
     * Removes deleted columns and purges gc-able tombstones.
     * @return an updated `cf` if any columns or tombstones remain, null otherwise
     */
    public static ColumnFamily removeDeleted(ColumnFamily cf, int gcBefore)
    {
        return removeDeleted(cf, gcBefore, SecondaryIndexManager.nullUpdater);
    }

    /*
     This is complicated because we need to preserve deleted columns and columnfamilies
     until they have been deleted for at least GC_GRACE_IN_SECONDS.  But, we do not need to preserve
     their contents; just the object itself as a "tombstone" that can be used to repair other
     replicas that do not know about the deletion.
     */
    public static ColumnFamily removeDeleted(ColumnFamily cf, int gcBefore, SecondaryIndexManager.Updater indexer)
    {
        if (cf == null)
        {
            return null;
        }

        return removeDeletedCF(removeDeletedColumnsOnly(cf, gcBefore, indexer), gcBefore);
    }

    /**
     * Removes only per-cell tombstones, cells that are shadowed by a row-level or range tombstone, or
     * columns that have been dropped from the schema (for CQL3 tables only).
     * @return the updated ColumnFamily
     */
    public static ColumnFamily removeDeletedColumnsOnly(ColumnFamily cf, int gcBefore, SecondaryIndexManager.Updater indexer)
    {
        Iterator<Cell> iter = cf.iterator();
        DeletionInfo.InOrderTester tester = cf.inOrderDeletionTester();
        boolean hasDroppedColumns = !cf.metadata.getDroppedColumns().isEmpty();
        while (iter.hasNext())
        {
            Cell c = iter.next();
            // remove columns if
            // (a) the column itself is gcable or
            // (b) the column is shadowed by a CF tombstone
            // (c) the column has been dropped from the CF schema (CQL3 tables only)
            if (c.getLocalDeletionTime() < gcBefore || tester.isDeleted(c) || (hasDroppedColumns && isDroppedColumn(c, cf.metadata())))
            {
                iter.remove();
                indexer.remove(c);
            }
        }

        return cf;
    }

    // returns true if
    // 1. this column has been dropped from schema and
    // 2. if it has been re-added since then, this particular column was inserted before the last drop
    private static boolean isDroppedColumn(Cell c, CFMetaData meta)
    {
        Long droppedAt = meta.getDroppedColumns().get(c.name().cql3ColumnName(meta));
        return droppedAt != null && c.timestamp() <= droppedAt;
    }

    private void removeDroppedColumns(ColumnFamily cf)
    {
        if (cf == null || cf.metadata.getDroppedColumns().isEmpty())
            return;

        Iterator<Cell> iter = cf.iterator();
        while (iter.hasNext())
            if (isDroppedColumn(iter.next(), metadata))
                iter.remove();
    }

    /**
     * @param sstables
     * @return sstables whose key range overlaps with that of the given sstables, not including itself.
     * (The given sstables may or may not overlap with each other.)
     */
    public Set<SSTableReader> getOverlappingSSTables(Collection<SSTableReader> sstables)
    {
        logger.debug("Checking for sstables overlapping {}", sstables);

        // a normal compaction won't ever have an empty sstables list, but we create a skeleton
        // compaction controller for streaming, and that passes an empty list.
        if (sstables.isEmpty())
            return ImmutableSet.of();

        DataTracker.SSTableIntervalTree tree = data.getView().intervalTree;

        Set<SSTableReader> results = null;
        for (SSTableReader sstable : sstables)
        {
            Set<SSTableReader> overlaps = ImmutableSet.copyOf(tree.search(Interval.<RowPosition, SSTableReader>create(sstable.first, sstable.last)));
            results = results == null ? overlaps : Sets.union(results, overlaps).immutableCopy();
        }
        results = Sets.difference(results, ImmutableSet.copyOf(sstables));

        return results;
    }

    /**
     * like getOverlappingSSTables, but acquires references before returning
     */
    public Set<SSTableReader> getAndReferenceOverlappingSSTables(Collection<SSTableReader> sstables)
    {
        while (true)
        {
            Set<SSTableReader> overlapped = getOverlappingSSTables(sstables);
            if (SSTableReader.acquireReferences(overlapped))
                return overlapped;
        }
    }

    /*
     * Called after a BinaryMemtable flushes its in-memory data, or we add a file
     * via bootstrap. This information is cached in the ColumnFamilyStore.
     * This is useful for reads because the ColumnFamilyStore first looks in
     * the in-memory store and the into the disk to find the key. If invoked
     * during recoveryMode the onMemtableFlush() need not be invoked.
     *
     * param @ filename - filename just flushed to disk
     */
    public void addSSTable(SSTableReader sstable)
    {
        assert sstable.getColumnFamilyName().equals(name);
        addSSTables(Arrays.asList(sstable));
    }

    public void addSSTables(Collection<SSTableReader> sstables)
    {
        data.addSSTables(sstables);
        CompactionManager.instance.submitBackground(this);
    }

    /**
     * Calculate expected file size of SSTable after compaction.
     *
     * If operation type is {@code CLEANUP} and we're not dealing with an index sstable,
     * then we calculate expected file size with checking token range to be eliminated.
     *
     * Otherwise, we just add up all the files' size, which is the worst case file
     * size for compaction of all the list of files given.
     *
     * @param sstables SSTables to calculate expected compacted file size
     * @param operation Operation type
     * @return Expected file size of SSTable after compaction
     */
    public long getExpectedCompactedFileSize(Iterable<SSTableReader> sstables, OperationType operation)
    {
        if (operation != OperationType.CLEANUP || isIndex())
        {
            return SSTableReader.getTotalBytes(sstables);
        }

        // cleanup size estimation only counts bytes for keys local to this node
        long expectedFileSize = 0;
        Collection<Range<Token>> ranges = StorageService.instance.getLocalRanges(keyspace.getName());
        for (SSTableReader sstable : sstables)
        {
            List<Pair<Long, Long>> positions = sstable.getPositionsForRanges(ranges);
            for (Pair<Long, Long> position : positions)
                expectedFileSize += position.right - position.left;
        }
        return expectedFileSize;
    }

    /*
     *  Find the maximum size file in the list .
     */
    public SSTableReader getMaxSizeFile(Iterable<SSTableReader> sstables)
    {
        long maxSize = 0L;
        SSTableReader maxFile = null;
        for (SSTableReader sstable : sstables)
        {
            if (sstable.onDiskLength() > maxSize)
            {
                maxSize = sstable.onDiskLength();
                maxFile = sstable;
            }
        }
        return maxFile;
    }

    public CompactionManager.AllSSTableOpStatus forceCleanup() throws ExecutionException, InterruptedException
    {
        return CompactionManager.instance.performCleanup(ColumnFamilyStore.this);
    }

    public CompactionManager.AllSSTableOpStatus scrub(boolean disableSnapshot, boolean skipCorrupted) throws ExecutionException, InterruptedException
    {
        // skip snapshot creation during scrub, SEE JIRA 5891
        if(!disableSnapshot)
            snapshotWithoutFlush("pre-scrub-" + System.currentTimeMillis());
        return CompactionManager.instance.performScrub(ColumnFamilyStore.this, skipCorrupted);
    }

    public CompactionManager.AllSSTableOpStatus sstablesRewrite(boolean excludeCurrentVersion) throws ExecutionException, InterruptedException
    {
        return CompactionManager.instance.performSSTableRewrite(ColumnFamilyStore.this, excludeCurrentVersion);
    }

    public void markObsolete(Collection<SSTableReader> sstables, OperationType compactionType)
    {
        assert !sstables.isEmpty();
        data.markObsolete(sstables, compactionType);
    }

    void replaceFlushed(Memtable memtable, SSTableReader sstable)
    {
        compactionStrategy.replaceFlushed(memtable, sstable);
    }

    public boolean isValid()
    {
        return valid;
    }

    public long getMemtableColumnsCount()
    {
        return metric.memtableColumnsCount.value();
    }

    public long getMemtableDataSize()
    {
        return metric.memtableOnHeapSize.value();
    }

    public int getMemtableSwitchCount()
    {
        return (int) metric.memtableSwitchCount.count();
    }

    /**
     * Package protected for access from the CompactionManager.
     */
    public DataTracker getDataTracker()
    {
        return data;
    }

    public Collection<SSTableReader> getSSTables()
    {
        return data.getSSTables();
    }

    public Set<SSTableReader> getUncompactingSSTables()
    {
        return data.getUncompactingSSTables();
    }

    public long[] getRecentSSTablesPerReadHistogram()
    {
        return metric.recentSSTablesPerRead.getBuckets(true);
    }

    public long[] getSSTablesPerReadHistogram()
    {
        return metric.sstablesPerRead.getBuckets(false);
    }

    public long getReadCount()
    {
        return metric.readLatency.latency.count();
    }

    public double getRecentReadLatencyMicros()
    {
        return metric.readLatency.getRecentLatency();
    }

    public long[] getLifetimeReadLatencyHistogramMicros()
    {
        return metric.readLatency.totalLatencyHistogram.getBuckets(false);
    }

    public long[] getRecentReadLatencyHistogramMicros()
    {
        return metric.readLatency.recentLatencyHistogram.getBuckets(true);
    }

    public long getTotalReadLatencyMicros()
    {
        return metric.readLatency.totalLatency.count();
    }

    public int getPendingTasks()
    {
        return (int) metric.pendingFlushes.count();
    }

    public long getWriteCount()
    {
        return metric.writeLatency.latency.count();
    }

    public long getTotalWriteLatencyMicros()
    {
        return metric.writeLatency.totalLatency.count();
    }

    public double getRecentWriteLatencyMicros()
    {
        return metric.writeLatency.getRecentLatency();
    }

    public long[] getLifetimeWriteLatencyHistogramMicros()
    {
        return metric.writeLatency.totalLatencyHistogram.getBuckets(false);
    }

    public long[] getRecentWriteLatencyHistogramMicros()
    {
        return metric.writeLatency.recentLatencyHistogram.getBuckets(true);
    }

    public ColumnFamily getColumnFamily(DecoratedKey key,
                                        Composite start,
                                        Composite finish,
                                        boolean reversed,
                                        int limit,
                                        long timestamp)
    {
        return getColumnFamily(QueryFilter.getSliceFilter(key, name, start, finish, reversed, limit, timestamp));
    }

    /**
     * Fetch the row and columns given by filter.key if it is in the cache; if not, read it from disk and cache it
     *
     * If row is cached, and the filter given is within its bounds, we return from cache, otherwise from disk
     *
     * If row is not cached, we figure out what filter is "biggest", read that from disk, then
     * filter the result and either cache that or return it.
     *
     * @param cfId the column family to read the row from
     * @param filter the columns being queried.
     * @return the requested data for the filter provided
     */
    private ColumnFamily getThroughCache(UUID cfId, QueryFilter filter)
    {
        assert isRowCacheEnabled()
               : String.format("Row cache is not enabled on column family [" + name + "]");

        RowCacheKey key = new RowCacheKey(cfId, filter.key);

        // attempt a sentinel-read-cache sequence.  if a write invalidates our sentinel, we'll return our
        // (now potentially obsolete) data, but won't cache it. see CASSANDRA-3862
        // TODO: don't evict entire rows on writes (#2864)
        IRowCacheEntry cached = CacheService.instance.rowCache.get(key);
        if (cached != null)
        {
            if (cached instanceof RowCacheSentinel)
            {
                // Some other read is trying to cache the value, just do a normal non-caching read
                Tracing.trace("Row cache miss (race)");
                metric.rowCacheMiss.inc();
                return getTopLevelColumns(filter, Integer.MIN_VALUE);
            }

            ColumnFamily cachedCf = (ColumnFamily)cached;
            if (isFilterFullyCoveredBy(filter.filter, cachedCf, filter.timestamp))
            {
                metric.rowCacheHit.inc();
                Tracing.trace("Row cache hit");
                return cachedCf;
            }

            metric.rowCacheHitOutOfRange.inc();
            Tracing.trace("Ignoring row cache as cached value could not satisfy query");
            return getTopLevelColumns(filter, Integer.MIN_VALUE);
        }

        metric.rowCacheMiss.inc();
        Tracing.trace("Row cache miss");
        RowCacheSentinel sentinel = new RowCacheSentinel();
        boolean sentinelSuccess = CacheService.instance.rowCache.putIfAbsent(key, sentinel);
        ColumnFamily data = null;
        ColumnFamily toCache = null;
        try
        {
            // If we are explicitely asked to fill the cache with full partitions, we go ahead and query the whole thing
            if (metadata.getCaching().rowCache.cacheFullPartitions())
            {
                data = getTopLevelColumns(QueryFilter.getIdentityFilter(filter.key, name, filter.timestamp), Integer.MIN_VALUE);
                toCache = data;
                Tracing.trace("Populating row cache with the whole partition");
                if (sentinelSuccess && toCache != null)
                    CacheService.instance.rowCache.replace(key, sentinel, toCache);
                return filterColumnFamily(data, filter);
            }

            // Otherwise, if we want to cache the result of the query we're about to do, we must make sure this query
            // covers what needs to be cached. And if the user filter does not satisfy that, we sometimes extend said
            // filter so we can populate the cache but only if:
            //   1) we can guarantee it is a strict extension, i.e. that we will still fetch the data asked by the user.
            //   2) the extension does not make us query more than getRowsPerPartitionToCache() (as a mean to limit the
            //      amount of extra work we'll do on a user query for the purpose of populating the cache).
            //
            // In practice, we can only guarantee those 2 points if the filter is one that queries the head of the
            // partition (and if that filter actually counts CQL3 rows since that's what we cache and it would be
            // bogus to compare the filter count to the 'rows to cache' otherwise).
            if (filter.filter.isHeadFilter() && filter.filter.countCQL3Rows(metadata.comparator))
            {
                SliceQueryFilter sliceFilter = (SliceQueryFilter)filter.filter;
                int rowsToCache = metadata.getCaching().rowCache.rowsToCache;

                SliceQueryFilter cacheSlice = readFilterForCache();
                QueryFilter cacheFilter = new QueryFilter(filter.key, name, cacheSlice, filter.timestamp);

                // If the filter count is less than the number of rows cached, we simply extend it to make sure we do cover the
                // number of rows to cache, and if that count is greater than the number of rows to cache, we simply filter what
                // needs to be cached afterwards.
                if (sliceFilter.count < rowsToCache)
                {
                    toCache = getTopLevelColumns(cacheFilter, Integer.MIN_VALUE);
                    if (toCache != null)
                    {
                        Tracing.trace("Populating row cache ({} rows cached)", cacheSlice.lastCounted());
                        data = filterColumnFamily(toCache, filter);
                    }
                }
                else
                {
                    data = getTopLevelColumns(filter, Integer.MIN_VALUE);
                    if (data != null)
                    {
                        // The filter limit was greater than the number of rows to cache. But, if the filter had a non-empty
                        // finish bound, we may have gotten less than what needs to be cached, in which case we shouldn't cache it
                        // (otherwise a cache hit would assume the whole partition is cached which is not the case).
                        if (sliceFilter.finish().isEmpty() || sliceFilter.lastCounted() >= rowsToCache)
                        {
                            toCache = filterColumnFamily(data, cacheFilter);
                            Tracing.trace("Caching {} rows (out of {} requested)", cacheSlice.lastCounted(), sliceFilter.count);
                        }
                        else
                        {
                            Tracing.trace("Not populating row cache, not enough rows fetched ({} fetched but {} required for the cache)", sliceFilter.lastCounted(), rowsToCache);
                        }
                    }
                }

                if (sentinelSuccess && toCache != null)
                    CacheService.instance.rowCache.replace(key, sentinel, toCache);
                return data;
            }
            else
            {
                Tracing.trace("Fetching data but not populating cache as query does not query from the start of the partition");
                return getTopLevelColumns(filter, Integer.MIN_VALUE);
            }
        }
        finally
        {
            if (sentinelSuccess && toCache == null)
                invalidateCachedRow(key);
        }
    }

    public SliceQueryFilter readFilterForCache()
    {
        // We create a new filter everytime before for now SliceQueryFilter is unfortunatly mutable.
        return new SliceQueryFilter(ColumnSlice.ALL_COLUMNS_ARRAY, false, metadata.getCaching().rowCache.rowsToCache, metadata.clusteringColumns().size());
    }

    public boolean isFilterFullyCoveredBy(IDiskAtomFilter filter, ColumnFamily cachedCf, long now)
    {
        // We can use the cached value only if we know that no data it doesn't contain could be covered
        // by the query filter, that is if:
        //   1) either the whole partition is cached
        //   2) or we can ensure than any data the filter selects are in the cached partition

        // When counting rows to decide if the whole row is cached, we should be careful with expiring
        // columns: if we use a timestamp newer than the one that was used when populating the cache, we might
        // end up deciding the whole partition is cached when it's really not (just some rows expired since the
        // cf was cached). This is the reason for Integer.MIN_VALUE below.
        boolean wholePartitionCached = cachedCf.liveCQL3RowCount(Integer.MIN_VALUE) < metadata.getCaching().rowCache.rowsToCache;

        // Contrarily to the "wholePartitionCached" check above, we do want isFullyCoveredBy to take the
        // timestamp of the query into account when dealing with expired columns. Otherwise, we could think
        // the cached partition has enough live rows to satisfy the filter when it doesn't because some
        // are now expired.
        return wholePartitionCached || filter.isFullyCoveredBy(cachedCf, now);
    }

    public int gcBefore(long now)
    {
        return (int) (now / 1000) - metadata.getGcGraceSeconds();
    }

    /**
     * get a list of columns starting from a given column, in a specified order.
     * only the latest version of a column is returned.
     * @return null if there is no data and no tombstones; otherwise a ColumnFamily
     */
    public ColumnFamily getColumnFamily(QueryFilter filter)
    {
        assert name.equals(filter.getColumnFamilyName()) : filter.getColumnFamilyName();

        ColumnFamily result = null;

        long start = System.nanoTime();
        try
        {
            int gcBefore = gcBefore(filter.timestamp);
            if (isRowCacheEnabled())
            {
                assert !isIndex(); // CASSANDRA-5732
                UUID cfId = metadata.cfId;

                ColumnFamily cached = getThroughCache(cfId, filter);
                if (cached == null)
                {
                    logger.trace("cached row is empty");
                    return null;
                }

                result = cached;
            }
            else
            {
                ColumnFamily cf = getTopLevelColumns(filter, gcBefore);

                if (cf == null)
                    return null;

                result = removeDeletedCF(cf, gcBefore);
            }

            removeDroppedColumns(result);

            if (filter.filter instanceof SliceQueryFilter)
            {
                // Log the number of tombstones scanned on single key queries
                metric.tombstoneScannedHistogram.update(((SliceQueryFilter) filter.filter).lastIgnored());
                metric.liveScannedHistogram.update(((SliceQueryFilter) filter.filter).lastLive());
            }
        }
        finally
        {
            metric.readLatency.addNano(System.nanoTime() - start);
        }

        return result;
    }

    /**
     *  Filter a cached row, which will not be modified by the filter, but may be modified by throwing out
     *  tombstones that are no longer relevant.
     *  The returned column family won't be thread safe.
     */
    ColumnFamily filterColumnFamily(ColumnFamily cached, QueryFilter filter)
    {
        if (cached == null)
            return null;

        ColumnFamily cf = cached.cloneMeShallow(ArrayBackedSortedColumns.factory, filter.filter.isReversed());
        int gcBefore = gcBefore(filter.timestamp);
        filter.collateOnDiskAtom(cf, filter.getIterator(cached), gcBefore);
        return removeDeletedCF(cf, gcBefore);
    }

    /**
     * Get the current view and acquires references on all its sstables.
     * This is a bit tricky because we must ensure that between the time we
     * get the current view and the time we acquire the references the set of
     * sstables hasn't changed. Otherwise we could get a view for which an
     * sstable have been deleted in the meantime.
     *
     * At the end of this method, a reference on all the sstables of the
     * returned view will have been acquired and must thus be released when
     * appropriate.
     */
    private DataTracker.View markCurrentViewReferenced()
    {
        while (true)
        {
            DataTracker.View currentView = data.getView();
            if (SSTableReader.acquireReferences(currentView.sstables))
                return currentView;
        }
    }

    /**
     * Get the current sstables, acquiring references on all of them.
     * The caller is in charge of releasing the references on the sstables.
     *
     * See markCurrentViewReferenced() above.
     */
    public Collection<SSTableReader> markCurrentSSTablesReferenced()
    {
        return markCurrentViewReferenced().sstables;
    }

    public Set<SSTableReader> getUnrepairedSSTables()
    {
        Set<SSTableReader> unRepairedSSTables = new HashSet<>(getSSTables());
        Iterator<SSTableReader> sstableIterator = unRepairedSSTables.iterator();
        while(sstableIterator.hasNext())
        {
            SSTableReader sstable = sstableIterator.next();
            if (sstable.isRepaired())
                sstableIterator.remove();
        }
        return unRepairedSSTables;
    }

    public Set<SSTableReader> getRepairedSSTables()
    {
        Set<SSTableReader> repairedSSTables = new HashSet<>(getSSTables());
        Iterator<SSTableReader> sstableIterator = repairedSSTables.iterator();
        while(sstableIterator.hasNext())
        {
            SSTableReader sstable = sstableIterator.next();
            if (!sstable.isRepaired())
                sstableIterator.remove();
        }
        return repairedSSTables;
    }

    public ViewFragment selectAndReference(Function<DataTracker.View, List<SSTableReader>> filter)
    {
        while (true)
        {
            ViewFragment view = select(filter);
            if (view.sstables.isEmpty() || SSTableReader.acquireReferences(view.sstables))
                return view;
        }
    }

    public ViewFragment select(Function<DataTracker.View, List<SSTableReader>> filter)
    {
        DataTracker.View view = data.getView();
        List<SSTableReader> sstables = view.intervalTree.isEmpty()
                                       ? Collections.<SSTableReader>emptyList()
                                       : filter.apply(view);
        return new ViewFragment(sstables, view.getAllMemtables());
    }


    /**
     * @return a ViewFragment containing the sstables and memtables that may need to be merged
     * for the given @param key, according to the interval tree
     */
    public Function<DataTracker.View, List<SSTableReader>> viewFilter(final DecoratedKey key)
    {
        assert !key.isMinimum(partitioner);
        return new Function<DataTracker.View, List<SSTableReader>>()
        {
            public List<SSTableReader> apply(DataTracker.View view)
            {
                return compactionStrategy.filterSSTablesForReads(view.intervalTree.search(key));
            }
        };
    }

    /**
     * @return a ViewFragment containing the sstables and memtables that may need to be merged
     * for rows within @param rowBounds, inclusive, according to the interval tree.
     */
    public Function<DataTracker.View, List<SSTableReader>> viewFilter(final AbstractBounds<RowPosition> rowBounds)
    {
        return new Function<DataTracker.View, List<SSTableReader>>()
        {
            public List<SSTableReader> apply(DataTracker.View view)
            {
                return compactionStrategy.filterSSTablesForReads(view.sstablesInBounds(rowBounds));
            }
        };
    }

    /**
     * @return a ViewFragment containing the sstables and memtables that may need to be merged
     * for rows for all of @param rowBoundsCollection, inclusive, according to the interval tree.
     */
    public Function<DataTracker.View, List<SSTableReader>> viewFilter(final Collection<AbstractBounds<RowPosition>> rowBoundsCollection)
    {
        return new Function<DataTracker.View, List<SSTableReader>>()
        {
            public List<SSTableReader> apply(DataTracker.View view)
            {
                Set<SSTableReader> sstables = Sets.newHashSet();
                for (AbstractBounds<RowPosition> rowBounds : rowBoundsCollection)
                    sstables.addAll(view.sstablesInBounds(rowBounds));

                return ImmutableList.copyOf(sstables);
            }
        };
    }

    public List<String> getSSTablesForKey(String key)
    {
        DecoratedKey dk = partitioner.decorateKey(metadata.getKeyValidator().fromString(key));
        try (OpOrder.Group op = readOrdering.start())
        {
            List<String> files = new ArrayList<>();
            for (SSTableReader sstr : select(viewFilter(dk)).sstables)
            {
                // check if the key actually exists in this sstable, without updating cache and stats
                if (sstr.getPosition(dk, SSTableReader.Operator.EQ, false) != null)
                    files.add(sstr.getFilename());
            }
            return files;
        }
    }

    public ColumnFamily getTopLevelColumns(QueryFilter filter, int gcBefore)
    {
        Tracing.trace("Executing single-partition query on {}", name);
        CollationController controller = new CollationController(this, filter, gcBefore);
        ColumnFamily columns;
        try (OpOrder.Group op = readOrdering.start())
        {
            columns = controller.getTopLevelColumns(Memtable.MEMORY_POOL.needToCopyOnHeap());
        }
        metric.updateSSTableIterated(controller.getSstablesIterated());
        return columns;
    }

    public void cleanupCache()
    {
        Collection<Range<Token>> ranges = StorageService.instance.getLocalRanges(keyspace.getName());

        for (RowCacheKey key : CacheService.instance.rowCache.getKeySet())
        {
            DecoratedKey dk = partitioner.decorateKey(ByteBuffer.wrap(key.key));
            if (key.cfId == metadata.cfId && !Range.isInRanges(dk.getToken(), ranges))
                invalidateCachedRow(dk);
        }

        if (metadata.isCounter())
        {
            for (CounterCacheKey key : CacheService.instance.counterCache.getKeySet())
            {
                DecoratedKey dk = partitioner.decorateKey(ByteBuffer.wrap(key.partitionKey));
                if (key.cfId == metadata.cfId && !Range.isInRanges(dk.getToken(), ranges))
                    CacheService.instance.counterCache.remove(key);
            }
        }
    }

    public static abstract class AbstractScanIterator extends AbstractIterator<Row> implements CloseableIterator<Row>
    {
        public boolean needsFiltering()
        {
            return true;
        }
    }

    /**
      * Iterate over a range of rows and columns from memtables/sstables.
      *
      * @param range The range of keys and columns within those keys to fetch
     */
    private AbstractScanIterator getSequentialIterator(final DataRange range, long now)
    {
        assert !(range.keyRange() instanceof Range) || !((Range)range.keyRange()).isWrapAround() || range.keyRange().right.isMinimum(partitioner) : range.keyRange();

        final ViewFragment view = select(viewFilter(range.keyRange()));
        Tracing.trace("Executing seq scan across {} sstables for {}", view.sstables.size(), range.keyRange().getString(metadata.getKeyValidator()));

        final CloseableIterator<Row> iterator = RowIteratorFactory.getIterator(view.memtables, view.sstables, range, this, now);

        // todo this could be pushed into SSTableScanner
        return new AbstractScanIterator()
        {
            protected Row computeNext()
            {
                // pull a row out of the iterator
                if (!iterator.hasNext())
                    return endOfData();

                Row current = iterator.next();
                DecoratedKey key = current.key;

                if (!range.stopKey().isMinimum(partitioner) && range.stopKey().compareTo(key) < 0)
                    return endOfData();

                // skipping outside of assigned range
                if (!range.contains(key))
                    return computeNext();

                if (logger.isTraceEnabled())
                    logger.trace("scanned {}", metadata.getKeyValidator().getString(key.getKey()));

                return current;
            }

            public void close() throws IOException
            {
                iterator.close();
            }
        };
    }

    @VisibleForTesting
    public List<Row> getRangeSlice(final AbstractBounds<RowPosition> range,
                                   List<IndexExpression> rowFilter,
                                   IDiskAtomFilter columnFilter,
                                   int maxResults)
    {
        return getRangeSlice(range, rowFilter, columnFilter, maxResults, System.currentTimeMillis());
    }

    public List<Row> getRangeSlice(final AbstractBounds<RowPosition> range,
                                   List<IndexExpression> rowFilter,
                                   IDiskAtomFilter columnFilter,
                                   int maxResults,
                                   long now)
    {
        return getRangeSlice(makeExtendedFilter(range, columnFilter, rowFilter, maxResults, false, false, now));
    }

    /**
     * Allows generic range paging with the slice column filter.
     * Typically, suppose we have rows A, B, C ... Z having each some columns in [1, 100].
     * And suppose we want to page throught the query that for all rows returns the columns
     * within [25, 75]. For that, we need to be able to do a range slice starting at (row r, column c)
     * and ending at (row Z, column 75), *but* that only return columns in [25, 75].
     * That is what this method allows. The columnRange is the "window" of  columns we are interested
     * in each row, and columnStart (resp. columnEnd) is the start (resp. end) for the first
     * (resp. end) requested row.
     */
    public ExtendedFilter makeExtendedFilter(AbstractBounds<RowPosition> keyRange,
                                             SliceQueryFilter columnRange,
                                             Composite columnStart,
                                             Composite columnStop,
                                             List<IndexExpression> rowFilter,
                                             int maxResults,
                                             boolean countCQL3Rows,
                                             long now)
    {
        DataRange dataRange = new DataRange.Paging(keyRange, columnRange, columnStart, columnStop, metadata.comparator);
        return ExtendedFilter.create(this, dataRange, rowFilter, maxResults, countCQL3Rows, now);
    }

    public List<Row> getRangeSlice(AbstractBounds<RowPosition> range,
                                   List<IndexExpression> rowFilter,
                                   IDiskAtomFilter columnFilter,
                                   int maxResults,
                                   long now,
                                   boolean countCQL3Rows,
                                   boolean isPaging)
    {
        return getRangeSlice(makeExtendedFilter(range, columnFilter, rowFilter, maxResults, countCQL3Rows, isPaging, now));
    }

    public ExtendedFilter makeExtendedFilter(AbstractBounds<RowPosition> range,
                                             IDiskAtomFilter columnFilter,
                                             List<IndexExpression> rowFilter,
                                             int maxResults,
                                             boolean countCQL3Rows,
                                             boolean isPaging,
                                             long timestamp)
    {
        DataRange dataRange;
        if (isPaging)
        {
            assert columnFilter instanceof SliceQueryFilter;
            SliceQueryFilter sfilter = (SliceQueryFilter)columnFilter;
            assert sfilter.slices.length == 1;
            SliceQueryFilter newFilter = new SliceQueryFilter(ColumnSlice.ALL_COLUMNS_ARRAY, sfilter.isReversed(), sfilter.count);
            dataRange = new DataRange.Paging(range, newFilter, sfilter.start(), sfilter.finish(), metadata.comparator);
        }
        else
        {
            dataRange = new DataRange(range, columnFilter);
        }
        return ExtendedFilter.create(this, dataRange, rowFilter, maxResults, countCQL3Rows, timestamp);
    }

    public List<Row> getRangeSlice(ExtendedFilter filter)
    {
<<<<<<< HEAD
        try (OpOrder.Group op = readOrdering.start())
        {
            return filter(getSequentialIterator(filter.dataRange, filter.timestamp), filter);
        }
=======
        long start = System.nanoTime();
        try
        {
            return filter(getSequentialIterator(filter.dataRange, filter.timestamp), filter);
        }
        finally
        {
            metric.rangeLatency.addNano(System.nanoTime() - start);
        }
>>>>>>> 05ffa8ff
    }

    @VisibleForTesting
    public List<Row> search(AbstractBounds<RowPosition> range,
                            List<IndexExpression> clause,
                            IDiskAtomFilter dataFilter,
                            int maxResults)
    {
        return search(range, clause, dataFilter, maxResults, System.currentTimeMillis());
    }

    public List<Row> search(AbstractBounds<RowPosition> range,
                            List<IndexExpression> clause,
                            IDiskAtomFilter dataFilter,
                            int maxResults,
                            long now)
    {
        return search(makeExtendedFilter(range, dataFilter, clause, maxResults, false, false, now));
    }

    public List<Row> search(ExtendedFilter filter)
    {
        Tracing.trace("Executing indexed scan for {}", filter.dataRange.keyRange().getString(metadata.getKeyValidator()));
        return indexManager.search(filter);
    }

    public List<Row> filter(AbstractScanIterator rowIterator, ExtendedFilter filter)
    {
        logger.trace("Filtering {} for rows matching {}", rowIterator, filter);
        List<Row> rows = new ArrayList<Row>();
        int columnsCount = 0;
        int total = 0, matched = 0;

        try
        {
            while (rowIterator.hasNext() && matched < filter.maxRows() && columnsCount < filter.maxColumns())
            {
                // get the raw columns requested, and additional columns for the expressions if necessary
                Row rawRow = rowIterator.next();
                total++;
                ColumnFamily data = rawRow.cf;

                if (rowIterator.needsFiltering())
                {
                    IDiskAtomFilter extraFilter = filter.getExtraFilter(rawRow.key, data);
                    if (extraFilter != null)
                    {
                        ColumnFamily cf = filter.cfs.getColumnFamily(new QueryFilter(rawRow.key, name, extraFilter, filter.timestamp));
                        if (cf != null)
                            data.addAll(cf);
                    }

                    removeDroppedColumns(data);

                    if (!filter.isSatisfiedBy(rawRow.key, data, null, null))
                        continue;

                    logger.trace("{} satisfies all filter expressions", data);
                    // cut the resultset back to what was requested, if necessary
                    data = filter.prune(rawRow.key, data);
                }
                else
                {
                    removeDroppedColumns(data);
                }

                rows.add(new Row(rawRow.key, data));
                matched++;

                if (data != null)
                    columnsCount += filter.lastCounted(data);
                // Update the underlying filter to avoid querying more columns per slice than necessary and to handle paging
                filter.updateFilter(columnsCount);
            }

            return rows;
        }
        finally
        {
            try
            {
                rowIterator.close();
                Tracing.trace("Scanned {} rows and matched {}", total, matched);
            }
            catch (IOException e)
            {
                throw new RuntimeException(e);
            }
        }
    }

    public CellNameType getComparator()
    {
        return metadata.comparator;
    }

    public void snapshotWithoutFlush(String snapshotName)
    {
        snapshotWithoutFlush(snapshotName, null);
    }

    public void snapshotWithoutFlush(String snapshotName, Predicate<SSTableReader> predicate)
    {
        for (ColumnFamilyStore cfs : concatWithIndexes())
        {
            DataTracker.View currentView = cfs.markCurrentViewReferenced();
            final JSONArray filesJSONArr = new JSONArray();
            try
            {
                for (SSTableReader ssTable : currentView.sstables)
                {
                    if (ssTable.isOpenEarly || (predicate != null && !predicate.apply(ssTable)))
                    {
                        continue;
                    }

                    File snapshotDirectory = Directories.getSnapshotDirectory(ssTable.descriptor, snapshotName);
                    ssTable.createLinks(snapshotDirectory.getPath()); // hard links
                    filesJSONArr.add(ssTable.descriptor.relativeFilenameFor(Component.DATA));
                    if (logger.isDebugEnabled())
                        logger.debug("Snapshot for {} keyspace data file {} created in {}", keyspace, ssTable.getFilename(), snapshotDirectory);
                }

                writeSnapshotManifest(filesJSONArr, snapshotName);
            }
            finally
            {
                SSTableReader.releaseReferences(currentView.sstables);
            }
        }
    }

    private void writeSnapshotManifest(final JSONArray filesJSONArr, final String snapshotName)
    {
        final File manifestFile = directories.getSnapshotManifestFile(snapshotName);
        final JSONObject manifestJSON = new JSONObject();
        manifestJSON.put("files", filesJSONArr);

        try
        {
            if (!manifestFile.getParentFile().exists())
                manifestFile.getParentFile().mkdirs();
            PrintStream out = new PrintStream(manifestFile);
            out.println(manifestJSON.toJSONString());
            out.close();
        }
        catch (IOException e)
        {
            throw new FSWriteError(e, manifestFile);
        }
    }

    public List<SSTableReader> getSnapshotSSTableReader(String tag) throws IOException
    {
        Map<Descriptor, Set<Component>> snapshots = directories.sstableLister().snapshots(tag).list();
        List<SSTableReader> readers = new ArrayList<SSTableReader>(snapshots.size());
        for (Map.Entry<Descriptor, Set<Component>> entries : snapshots.entrySet())
            readers.add(SSTableReader.open(entries.getKey(), entries.getValue(), metadata, partitioner));
        return readers;
    }

    /**
     * Take a snap shot of this columnfamily store.
     *
     * @param snapshotName the name of the associated with the snapshot
     */
    public void snapshot(String snapshotName)
    {
        snapshot(snapshotName, null);
    }

    public void snapshot(String snapshotName, Predicate<SSTableReader> predicate)
    {
        forceBlockingFlush();
        snapshotWithoutFlush(snapshotName, predicate);
    }

    public boolean snapshotExists(String snapshotName)
    {
        return directories.snapshotExists(snapshotName);
    }

    public long getSnapshotCreationTime(String snapshotName)
    {
        return directories.snapshotCreationTime(snapshotName);
    }

    /**
     * Clear all the snapshots for a given column family.
     *
     * @param snapshotName the user supplied snapshot name. If left empty,
     *                     all the snapshots will be cleaned.
     */
    public void clearSnapshot(String snapshotName)
    {
        List<File> snapshotDirs = directories.getCFDirectories();
        Directories.clearSnapshot(snapshotName, snapshotDirs);
    }
    /**
     *
     * @return  Return a map of all snapshots to space being used
     * The pair for a snapshot has true size and size on disk.
     */
    public Map<String, Pair<Long,Long>> getSnapshotDetails()
    {
        return directories.getSnapshotDetails();
    }

    public boolean hasUnreclaimedSpace()
    {
        return getLiveDiskSpaceUsed() < getTotalDiskSpaceUsed();
    }

    public long getTotalDiskSpaceUsed()
    {
        return metric.totalDiskSpaceUsed.count();
    }

    public long getLiveDiskSpaceUsed()
    {
        return metric.liveDiskSpaceUsed.count();
    }

    public int getLiveSSTableCount()
    {
        return metric.liveSSTableCount.value();
    }

    /**
     * @return the cached row for @param key if it is already present in the cache.
     * That is, unlike getThroughCache, it will not readAndCache the row if it is not present, nor
     * are these calls counted in cache statistics.
     *
     * Note that this WILL cause deserialization of a SerializingCache row, so if all you
     * need to know is whether a row is present or not, use containsCachedRow instead.
     */
    public ColumnFamily getRawCachedRow(DecoratedKey key)
    {
        if (!isRowCacheEnabled())
            return null;

        IRowCacheEntry cached = CacheService.instance.rowCache.getInternal(new RowCacheKey(metadata.cfId, key));
        return cached == null || cached instanceof RowCacheSentinel ? null : (ColumnFamily)cached;
    }

    private void invalidateCaches()
    {
        CacheService.instance.invalidateRowCacheForCf(metadata.cfId);

        if (metadata.isCounter())
            for (CounterCacheKey key : CacheService.instance.counterCache.getKeySet())
                if (key.cfId == metadata.cfId)
                    CacheService.instance.counterCache.remove(key);
    }


    /**
     * @return true if @param key is contained in the row cache
     */
    public boolean containsCachedRow(DecoratedKey key)
    {
        return CacheService.instance.rowCache.getCapacity() != 0 && CacheService.instance.rowCache.containsKey(new RowCacheKey(metadata.cfId, key));
    }

    public void invalidateCachedRow(RowCacheKey key)
    {
        CacheService.instance.rowCache.remove(key);
    }

    public void invalidateCachedRow(DecoratedKey key)
    {
        UUID cfId = Schema.instance.getId(keyspace.getName(), this.name);
        if (cfId == null)
            return; // secondary index

        invalidateCachedRow(new RowCacheKey(cfId, key));
    }

    public ClockAndCount getCachedCounter(ByteBuffer partitionKey, CellName cellName)
    {
        if (CacheService.instance.counterCache.getCapacity() == 0L) // counter cache disabled.
            return null;
        return CacheService.instance.counterCache.get(CounterCacheKey.create(metadata.cfId, partitionKey, cellName));
    }

    public void putCachedCounter(ByteBuffer partitionKey, CellName cellName, ClockAndCount clockAndCount)
    {
        if (CacheService.instance.counterCache.getCapacity() == 0L) // counter cache disabled.
            return;
        CacheService.instance.counterCache.put(CounterCacheKey.create(metadata.cfId, partitionKey, cellName), clockAndCount);
    }

    public void forceMajorCompaction() throws InterruptedException, ExecutionException
    {
        CompactionManager.instance.performMaximal(this);
    }

    public static Iterable<ColumnFamilyStore> all()
    {
        List<Iterable<ColumnFamilyStore>> stores = new ArrayList<Iterable<ColumnFamilyStore>>(Schema.instance.getKeyspaces().size());
        for (Keyspace keyspace : Keyspace.all())
        {
            stores.add(keyspace.getColumnFamilyStores());
        }
        return Iterables.concat(stores);
    }

    public Iterable<DecoratedKey> keySamples(Range<Token> range)
    {
        Collection<SSTableReader> sstables = markCurrentSSTablesReferenced();
        try
        {
            Iterable<DecoratedKey>[] samples = new Iterable[sstables.size()];
            int i = 0;
            for (SSTableReader sstable: sstables)
            {
                samples[i++] = sstable.getKeySamples(range);
            }
            return Iterables.concat(samples);
        }
        finally
        {
            SSTableReader.releaseReferences(sstables);
        }
    }

    public long estimatedKeysForRange(Range<Token> range)
    {
        Collection<SSTableReader> sstables = markCurrentSSTablesReferenced();
        try
        {
            long count = 0;
            for (SSTableReader sstable : sstables)
                count += sstable.estimatedKeysForRanges(Collections.singleton(range));
            return count;
        }
        finally
        {
            SSTableReader.releaseReferences(sstables);
        }
    }

    /**
     * For testing.  No effort is made to clear historical or even the current memtables, nor for
     * thread safety.  All we do is wipe the sstable containers clean, while leaving the actual
     * data files present on disk.  (This allows tests to easily call loadNewSSTables on them.)
     */
    public void clearUnsafe()
    {
        for (final ColumnFamilyStore cfs : concatWithIndexes())
        {
            cfs.runWithCompactionsDisabled(new Callable<Void>()
            {
                public Void call()
                {
                    cfs.data.init();
                    return null;
                }
            }, true);
        }
    }

    /**
     * Truncate deletes the entire column family's data with no expensive tombstone creation
     */
    public void truncateBlocking()
    {
        // We have two goals here:
        // - truncate should delete everything written before truncate was invoked
        // - but not delete anything that isn't part of the snapshot we create.
        // We accomplish this by first flushing manually, then snapshotting, and
        // recording the timestamp IN BETWEEN those actions. Any sstables created
        // with this timestamp or greater time, will not be marked for delete.
        //
        // Bonus complication: since we store replay position in sstable metadata,
        // truncating those sstables means we will replay any CL segments from the
        // beginning if we restart before they [the CL segments] are discarded for
        // normal reasons post-truncate.  To prevent this, we store truncation
        // position in the System keyspace.
        logger.debug("truncating {}", name);

        if (DatabaseDescriptor.isAutoSnapshot())
        {
            // flush the CF being truncated before forcing the new segment
            forceBlockingFlush();

            // sleep a little to make sure that our truncatedAt comes after any sstable
            // that was part of the flushed we forced; otherwise on a tie, it won't get deleted.
            Uninterruptibles.sleepUninterruptibly(1, TimeUnit.MILLISECONDS);
        }
        else
        {
            // just nuke the memtable data w/o writing to disk first
            synchronized (data)
            {
                final Flush flush = new Flush(true);
                flushExecutor.execute(flush);
                postFlushExecutor.submit(flush.postFlush);
            }
        }

        Runnable truncateRunnable = new Runnable()
        {
            public void run()
            {
                logger.debug("Discarding sstable data for truncated CF + indexes");

                final long truncatedAt = System.currentTimeMillis();
                if (DatabaseDescriptor.isAutoSnapshot())
                    snapshot(Keyspace.getTimestampedSnapshotName(name));

                ReplayPosition replayAfter = discardSSTables(truncatedAt);

                for (SecondaryIndex index : indexManager.getIndexes())
                    index.truncateBlocking(truncatedAt);

                SystemKeyspace.saveTruncationRecord(ColumnFamilyStore.this, truncatedAt, replayAfter);
                logger.debug("cleaning out row cache");
                invalidateCaches();
            }
        };

        runWithCompactionsDisabled(Executors.callable(truncateRunnable), true);
        logger.debug("truncate complete");
    }

    public <V> V runWithCompactionsDisabled(Callable<V> callable, boolean interruptValidation)
    {
        // synchronize so that concurrent invocations don't re-enable compactions partway through unexpectedly,
        // and so we only run one major compaction at a time
        synchronized (this)
        {
            logger.debug("Cancelling in-progress compactions for {}", metadata.cfName);

            Iterable<ColumnFamilyStore> selfWithIndexes = concatWithIndexes();
            for (ColumnFamilyStore cfs : selfWithIndexes)
                cfs.getCompactionStrategy().pause();
            try
            {
                // interrupt in-progress compactions
                Function<ColumnFamilyStore, CFMetaData> f = new Function<ColumnFamilyStore, CFMetaData>()
                {
                    public CFMetaData apply(ColumnFamilyStore cfs)
                    {
                        return cfs.metadata;
                    }
                };
                Iterable<CFMetaData> allMetadata = Iterables.transform(selfWithIndexes, f);
                CompactionManager.instance.interruptCompactionFor(allMetadata, interruptValidation);

                // wait for the interruption to be recognized
                long start = System.nanoTime();
                long delay = TimeUnit.MINUTES.toNanos(1);
                while (System.nanoTime() - start < delay)
                {
                    if (CompactionManager.instance.isCompacting(selfWithIndexes))
                        Uninterruptibles.sleepUninterruptibly(100, TimeUnit.MILLISECONDS);
                    else
                        break;
                }

                // doublecheck that we finished, instead of timing out
                for (ColumnFamilyStore cfs : selfWithIndexes)
                {
                    if (!cfs.getDataTracker().getCompacting().isEmpty())
                    {
                        logger.warn("Unable to cancel in-progress compactions for {}.  Perhaps there is an unusually large row in progress somewhere, or the system is simply overloaded.", metadata.cfName);
                        return null;
                    }
                }
                logger.debug("Compactions successfully cancelled");

                // run our task
                try
                {
                    return callable.call();
                }
                catch (Exception e)
                {
                    throw new RuntimeException(e);
                }
            }
            finally
            {
                for (ColumnFamilyStore cfs : selfWithIndexes)
                    cfs.getCompactionStrategy().resume();
            }
        }
    }

    public Iterable<SSTableReader> markAllCompacting()
    {
        Callable<Iterable<SSTableReader>> callable = new Callable<Iterable<SSTableReader>>()
        {
            public Iterable<SSTableReader> call() throws Exception
            {
                assert data.getCompacting().isEmpty() : data.getCompacting();
                Iterable<SSTableReader> sstables = Lists.newArrayList(AbstractCompactionStrategy.filterSuspectSSTables(getSSTables()));
                if (Iterables.isEmpty(sstables))
                    return Collections.emptyList();
                boolean success = data.markCompacting(sstables);
                assert success : "something marked things compacting while compactions are disabled";
                return sstables;
            }
        };

        return runWithCompactionsDisabled(callable, false);
    }

    public long getBloomFilterFalsePositives()
    {
        return metric.bloomFilterFalsePositives.value();
    }

    public long getRecentBloomFilterFalsePositives()
    {
        return metric.recentBloomFilterFalsePositives.value();
    }

    public double getBloomFilterFalseRatio()
    {
        return metric.bloomFilterFalseRatio.value();
    }

    public double getRecentBloomFilterFalseRatio()
    {
        return metric.recentBloomFilterFalseRatio.value();
    }

    public long getBloomFilterDiskSpaceUsed()
    {
        return metric.bloomFilterDiskSpaceUsed.value();
    }

    @Override
    public String toString()
    {
        return "CFS(" +
               "Keyspace='" + keyspace.getName() + '\'' +
               ", ColumnFamily='" + name + '\'' +
               ')';
    }

    public void disableAutoCompaction()
    {
        // we don't use CompactionStrategy.pause since we don't want users flipping that on and off
        // during runWithCompactionsDisabled
        this.compactionStrategy.disable();
    }

    public void enableAutoCompaction()
    {
        enableAutoCompaction(false);
    }

    /**
     * used for tests - to be able to check things after a minor compaction
     * @param waitForFutures if we should block until autocompaction is done
     */
    @VisibleForTesting
    public void enableAutoCompaction(boolean waitForFutures)
    {
        this.compactionStrategy.enable();
        List<Future<?>> futures = CompactionManager.instance.submitBackground(this);
        if (waitForFutures)
            FBUtilities.waitOnFutures(futures);
    }

    public boolean isAutoCompactionDisabled()
    {
        return !this.compactionStrategy.isEnabled();
    }

    /*
     JMX getters and setters for the Default<T>s.
       - get/set minCompactionThreshold
       - get/set maxCompactionThreshold
       - get     memsize
       - get     memops
       - get/set memtime
     */

    public AbstractCompactionStrategy getCompactionStrategy()
    {
        assert compactionStrategy != null : "No compaction strategy set yet";
        return compactionStrategy;
    }

    public void setCompactionThresholds(int minThreshold, int maxThreshold)
    {
        validateCompactionThresholds(minThreshold, maxThreshold);

        minCompactionThreshold.set(minThreshold);
        maxCompactionThreshold.set(maxThreshold);

        // this is called as part of CompactionStrategy constructor; avoid circular dependency by checking for null
        if (compactionStrategy != null)
            CompactionManager.instance.submitBackground(this);
    }

    public int getMinimumCompactionThreshold()
    {
        return minCompactionThreshold.value();
    }

    public void setMinimumCompactionThreshold(int minCompactionThreshold)
    {
        validateCompactionThresholds(minCompactionThreshold, maxCompactionThreshold.value());
        this.minCompactionThreshold.set(minCompactionThreshold);
    }

    public int getMaximumCompactionThreshold()
    {
        return maxCompactionThreshold.value();
    }

    public void setMaximumCompactionThreshold(int maxCompactionThreshold)
    {
        validateCompactionThresholds(minCompactionThreshold.value(), maxCompactionThreshold);
        this.maxCompactionThreshold.set(maxCompactionThreshold);
    }

    private void validateCompactionThresholds(int minThreshold, int maxThreshold)
    {
        if (minThreshold > maxThreshold)
            throw new RuntimeException(String.format("The min_compaction_threshold cannot be larger than the max_compaction_threshold. " +
                                                     "Min is '%d', Max is '%d'.", minThreshold, maxThreshold));

        if (maxThreshold == 0 || minThreshold == 0)
            throw new RuntimeException("Disabling compaction by setting min_compaction_threshold or max_compaction_threshold to 0 " +
                    "is deprecated, set the compaction strategy option 'enabled' to 'false' instead or use the nodetool command 'disableautocompaction'.");
    }

    public double getTombstonesPerSlice()
    {
        return metric.tombstoneScannedHistogram.getSnapshot().getMedian();
    }

    public double getLiveCellsPerSlice()
    {
        return metric.liveScannedHistogram.getSnapshot().getMedian();
    }

    // End JMX get/set.

    public long estimateKeys()
    {
        return data.estimatedKeys();
    }

    public long[] getEstimatedRowSizeHistogram()
    {
        return metric.estimatedRowSizeHistogram.value();
    }

    public long[] getEstimatedColumnCountHistogram()
    {
        return metric.estimatedColumnCountHistogram.value();
    }

    public double getCompressionRatio()
    {
        return metric.compressionRatio.value();
    }

    /** true if this CFS contains secondary index data */
    public boolean isIndex()
    {
        return partitioner instanceof LocalPartitioner;
    }

    public Iterable<ColumnFamilyStore> concatWithIndexes()
    {
        // we return the main CFS first, which we rely on for simplicity in switchMemtable(), for getting the
        // latest replay position
        return Iterables.concat(Collections.singleton(this), indexManager.getIndexesBackedByCfs());
    }

    public List<String> getBuiltIndexes()
    {
       return indexManager.getBuiltIndexes();
    }

    public int getUnleveledSSTables()
    {
        return this.compactionStrategy instanceof LeveledCompactionStrategy
               ? ((LeveledCompactionStrategy) this.compactionStrategy).getLevelSize(0)
               : 0;
    }

    public int[] getSSTableCountPerLevel()
    {
        return compactionStrategy instanceof LeveledCompactionStrategy
               ? ((LeveledCompactionStrategy) compactionStrategy).getAllLevelSize()
               : null;
    }

    public static class ViewFragment
    {
        public final List<SSTableReader> sstables;
        public final Iterable<Memtable> memtables;

        public ViewFragment(List<SSTableReader> sstables, Iterable<Memtable> memtables)
        {
            this.sstables = sstables;
            this.memtables = memtables;
        }
    }

    /**
     * Returns the creation time of the oldest memtable not fully flushed yet.
     */
    public long oldestUnflushedMemtable()
    {
        return data.getView().getOldestMemtable().creationTime();
    }

    public boolean isEmpty()
    {
        DataTracker.View view = data.getView();
        return view.sstables.isEmpty() && view.getCurrentMemtable().getOperations() == 0 && view.getCurrentMemtable() == view.getOldestMemtable();
    }

    private boolean isRowCacheEnabled()
    {
        return metadata.getCaching().rowCache.isEnabled() && CacheService.instance.rowCache.getCapacity() > 0;
    }

    /**
     * Discard all SSTables that were created before given timestamp.
     *
     * Caller should first ensure that comapctions have quiesced.
     *
     * @param truncatedAt The timestamp of the truncation
     *                    (all SSTables before that timestamp are going be marked as compacted)
     *
     * @return the most recent replay position of the truncated data
     */
    public ReplayPosition discardSSTables(long truncatedAt)
    {
        assert data.getCompacting().isEmpty() : data.getCompacting();

        List<SSTableReader> truncatedSSTables = new ArrayList<SSTableReader>();

        for (SSTableReader sstable : getSSTables())
        {
            if (!sstable.newSince(truncatedAt))
                truncatedSSTables.add(sstable);
        }

        if (truncatedSSTables.isEmpty())
            return ReplayPosition.NONE;

        markObsolete(truncatedSSTables, OperationType.UNKNOWN);
        return ReplayPosition.getReplayPosition(truncatedSSTables);
    }

    public double getDroppableTombstoneRatio()
    {
        return getDataTracker().getDroppableTombstoneRatio();
    }

    public long trueSnapshotsSize()
    {
        return directories.trueSnapshotsSize();
    }

    @VisibleForTesting
    void resetFileIndexGenerator()
    {
        fileIndexGenerator.set(0);
    }
}<|MERGE_RESOLUTION|>--- conflicted
+++ resolved
@@ -2030,22 +2030,15 @@
 
     public List<Row> getRangeSlice(ExtendedFilter filter)
     {
-<<<<<<< HEAD
+        long start = System.nanoTime();
         try (OpOrder.Group op = readOrdering.start())
         {
             return filter(getSequentialIterator(filter.dataRange, filter.timestamp), filter);
         }
-=======
-        long start = System.nanoTime();
-        try
-        {
-            return filter(getSequentialIterator(filter.dataRange, filter.timestamp), filter);
-        }
         finally
         {
             metric.rangeLatency.addNano(System.nanoTime() - start);
         }
->>>>>>> 05ffa8ff
     }
 
     @VisibleForTesting
