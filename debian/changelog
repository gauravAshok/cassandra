--- conflicted
+++ resolved
@@ -1,18 +1,16 @@
-<<<<<<< HEAD
-cassandra (4.0~alpha2.vrd05) UNRELEASED; urgency=medium
+cassandra (4.0~alpha3.vrd05) UNRELEASED; urgency=medium
 
   * New internal release. Introduced a new compaction strategy called TOKCS.
   * Modified how TOKCS estimates remaining tasks.
   * Added support for anticompaction in TOKCS, keepSSTableLevels when TOKCS can be used.
 
- -- Gaurav Ashok <gaurav.ashok@flipkart.com>  Wed, 09 Jan 2020 13:08:05 +0530
-=======
+ -- Gaurav Ashok <gaurav.ashok@flipkart.com>  Wed, 26 Jan 2020 12:05:05 +0530
+
 cassandra (4.0~alpha3) UNRELEASED; urgency=medium
 
   * New release
 
  -- Michael Shuler <mshuler@apache.org>  Tue, 29 Oct 2019 16:16:36 -0500
->>>>>>> 2f2b2ae6
 
 cassandra (4.0~alpha2) unstable; urgency=medium
 
