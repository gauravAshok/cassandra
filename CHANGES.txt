<<<<<<< HEAD
3.11.4
Merged from 3.0:
=======
3.0.18
 * sstableloader should use discovered broadcast address to connect intra-cluster (CASSANDRA-14522)
>>>>>>> 3d48cbc7
 * Fix reading columns with non-UTF names from schema (CASSANDRA-14468)
 Merged from 2.2:
 * Returns null instead of NaN or Infinity in JSON strings (CASSANDRA-14377)


3.11.3
 * Validate supported column type with SASI analyzer (CASSANDRA-13669)
 * Remove BTree.Builder Recycler to reduce memory usage (CASSANDRA-13929)
 * Reduce nodetool GC thread count (CASSANDRA-14475)
 * Fix New SASI view creation during Index Redistribution (CASSANDRA-14055)
 * Remove string formatting lines from BufferPool hot path (CASSANDRA-14416)
 * Update metrics to 3.1.5 (CASSANDRA-12924)
 * Detect OpenJDK jvm type and architecture (CASSANDRA-12793)
 * Don't use guava collections in the non-system keyspace jmx attributes (CASSANDRA-12271)
 * Allow existing nodes to use all peers in shadow round (CASSANDRA-13851)
 * Fix cqlsh to read connection.ssl cqlshrc option again (CASSANDRA-14299)
 * Downgrade log level to trace for CommitLogSegmentManager (CASSANDRA-14370)
 * CQL fromJson(null) throws NullPointerException (CASSANDRA-13891)
 * Serialize empty buffer as empty string for json output format (CASSANDRA-14245)
 * Allow logging implementation to be interchanged for embedded testing (CASSANDRA-13396)
 * SASI tokenizer for simple delimiter based entries (CASSANDRA-14247)
 * Fix Loss of digits when doing CAST from varint/bigint to decimal (CASSANDRA-14170)
 * RateBasedBackPressure unnecessarily invokes a lock on the Guava RateLimiter (CASSANDRA-14163)
 * Fix wildcard GROUP BY queries (CASSANDRA-14209)
Merged from 3.0:
 * Fix corrupted static collection deletions in 3.0 -> 2.{1,2} messages (CASSANDRA-14568)
 * Fix potential IndexOutOfBoundsException with counters (CASSANDRA-14167)
 * Always close RT markers returned by ReadCommand#executeLocally() (CASSANDRA-14515)
 * Reverse order queries with range tombstones can cause data loss (CASSANDRA-14513)
 * Fix regression of lagging commitlog flush log message (CASSANDRA-14451)
 * Add Missing dependencies in pom-all (CASSANDRA-14422)
 * Cleanup StartupClusterConnectivityChecker and PING Verb (CASSANDRA-14447)
 * Fix deprecated repair error notifications from 3.x clusters to legacy JMX clients (CASSANDRA-13121)
 * Cassandra not starting when using enhanced startup scripts in windows (CASSANDRA-14418)
 * Fix progress stats and units in compactionstats (CASSANDRA-12244)
 * Better handle missing partition columns in system_schema.columns (CASSANDRA-14379)
 * Delay hints store excise by write timeout to avoid race with decommission (CASSANDRA-13740)
 * Deprecate background repair and probablistic read_repair_chance table options
   (CASSANDRA-13910)
 * Add missed CQL keywords to documentation (CASSANDRA-14359)
 * Fix unbounded validation compactions on repair / revert CASSANDRA-13797 (CASSANDRA-14332)
 * Avoid deadlock when running nodetool refresh before node is fully up (CASSANDRA-14310)
 * Handle all exceptions when opening sstables (CASSANDRA-14202)
 * Handle incompletely written hint descriptors during startup (CASSANDRA-14080)
 * Handle repeat open bound from SRP in read repair (CASSANDRA-14330)
 * Respect max hint window when hinting for LWT (CASSANDRA-14215)
 * Adding missing WriteType enum values to v3, v4, and v5 spec (CASSANDRA-13697)
 * Don't regenerate bloomfilter and summaries on startup (CASSANDRA-11163)
 * Fix NPE when performing comparison against a null frozen in LWT (CASSANDRA-14087)
 * Log when SSTables are deleted (CASSANDRA-14302)
 * Fix batch commitlog sync regression (CASSANDRA-14292)
 * Write to pending endpoint when view replica is also base replica (CASSANDRA-14251)
 * Chain commit log marker potential performance regression in batch commit mode (CASSANDRA-14194)
 * Fully utilise specified compaction threads (CASSANDRA-14210)
 * Pre-create deletion log records to finish compactions quicker (CASSANDRA-12763)
Merged from 2.2:
 * Fix bug that prevented compaction of SSTables after full repairs (CASSANDRA-14423)
 * Incorrect counting of pending messages in OutboundTcpConnection (CASSANDRA-11551)
 * Fix compaction failure caused by reading un-flushed data (CASSANDRA-12743)
 * Use Bounds instead of Range for sstables in anticompaction (CASSANDRA-14411)
 * Fix JSON queries with IN restrictions and ORDER BY clause (CASSANDRA-14286)
 * Backport circleci yaml (CASSANDRA-14240)
Merged from 2.1:
 * Check checksum before decompressing data (CASSANDRA-14284)
 * CVE-2017-5929 Security vulnerability in Logback warning in NEWS.txt (CASSANDRA-14183)


3.11.2
 * Fix ReadCommandTest (CASSANDRA-14234)
 * Remove trailing period from latency reports at keyspace level (CASSANDRA-14233)
 * Backport CASSANDRA-13080: Use new token allocation for non bootstrap case as well (CASSANDRA-14212)
 * Remove dependencies on JVM internal classes from JMXServerUtils (CASSANDRA-14173) 
 * Add DEFAULT, UNSET, MBEAN and MBEANS to `ReservedKeywords` (CASSANDRA-14205)
 * Add Unittest for schema migration fix (CASSANDRA-14140)
 * Print correct snitch info from nodetool describecluster (CASSANDRA-13528)
 * Close socket on error during connect on OutboundTcpConnection (CASSANDRA-9630)
 * Enable CDC unittest (CASSANDRA-14141)
 * Acquire read lock before accessing CompactionStrategyManager fields (CASSANDRA-14139)
 * Split CommitLogStressTest to avoid timeout (CASSANDRA-14143)
 * Avoid invalidating disk boundaries unnecessarily (CASSANDRA-14083)
 * Avoid exposing compaction strategy index externally (CASSANDRA-14082)
 * Prevent continuous schema exchange between 3.0 and 3.11 nodes (CASSANDRA-14109)
 * Fix imbalanced disks when replacing node with same address with JBOD (CASSANDRA-14084)
 * Reload compaction strategies when disk boundaries are invalidated (CASSANDRA-13948)
 * Remove OpenJDK log warning (CASSANDRA-13916)
 * Prevent compaction strategies from looping indefinitely (CASSANDRA-14079)
 * Cache disk boundaries (CASSANDRA-13215)
 * Add asm jar to build.xml for maven builds (CASSANDRA-11193)
 * Round buffer size to powers of 2 for the chunk cache (CASSANDRA-13897)
 * Update jackson JSON jars (CASSANDRA-13949)
 * Avoid locks when checking LCS fanout and if we should defrag (CASSANDRA-13930)
 * Correctly count range tombstones in traces and tombstone thresholds (CASSANDRA-8527)
Merged from 3.0:
 * Add MinGW uname check to start scripts (CASSANDRA-12840)
 * Use the correct digest file and reload sstable metadata in nodetool verify (CASSANDRA-14217)
 * Handle failure when mutating repaired status in Verifier (CASSANDRA-13933)
 * Set encoding for javadoc generation (CASSANDRA-14154)
 * Fix index target computation for dense composite tables with dropped compact storage (CASSANDRA-14104)
 * Improve commit log chain marker updating (CASSANDRA-14108)
 * Extra range tombstone bound creates double rows (CASSANDRA-14008)
 * Fix SStable ordering by max timestamp in SinglePartitionReadCommand (CASSANDRA-14010)
 * Accept role names containing forward-slash (CASSANDRA-14088)
 * Optimize CRC check chance probability calculations (CASSANDRA-14094)
 * Fix cleanup on keyspace with no replicas (CASSANDRA-13526)
 * Fix updating base table rows with TTL not removing view entries (CASSANDRA-14071)
 * Reduce garbage created by DynamicSnitch (CASSANDRA-14091)
 * More frequent commitlog chained markers (CASSANDRA-13987)
 * Fix serialized size of DataLimits (CASSANDRA-14057)
 * Add flag to allow dropping oversized read repair mutations (CASSANDRA-13975)
 * Fix SSTableLoader logger message (CASSANDRA-14003)
 * Fix repair race that caused gossip to block (CASSANDRA-13849)
 * Tracing interferes with digest requests when using RandomPartitioner (CASSANDRA-13964)
 * Add flag to disable materialized views, and warnings on creation (CASSANDRA-13959)
 * Don't let user drop or generally break tables in system_distributed (CASSANDRA-13813)
 * Provide a JMX call to sync schema with local storage (CASSANDRA-13954)
 * Mishandling of cells for removed/dropped columns when reading legacy files (CASSANDRA-13939)
 * Deserialise sstable metadata in nodetool verify (CASSANDRA-13922)
Merged from 2.2:
 * Fix the inspectJvmOptions startup check (CASSANDRA-14112)
 * Fix race that prevents submitting compaction for a table when executor is full (CASSANDRA-13801)
 * Rely on the JVM to handle OutOfMemoryErrors (CASSANDRA-13006)
 * Grab refs during scrub/index redistribution/cleanup (CASSANDRA-13873)
Merged from 2.1:
 * Protect against overflow of local expiration time (CASSANDRA-14092)
 * RPM package spec: fix permissions for installed jars and config files (CASSANDRA-14181)
 * More PEP8 compiance for cqlsh (CASSANDRA-14021)


3.11.1
 * Fix the computation of cdc_total_space_in_mb for exabyte filesystems (CASSANDRA-13808)
 * AbstractTokenTreeBuilder#serializedSize returns wrong value when there is a single leaf and overflow collisions (CASSANDRA-13869)
 * Add a compaction option to TWCS to ignore sstables overlapping checks (CASSANDRA-13418)
 * BTree.Builder memory leak (CASSANDRA-13754)
 * Revert CASSANDRA-10368 of supporting non-pk column filtering due to correctness (CASSANDRA-13798)
 * Add a skip read validation flag to cassandra-stress (CASSANDRA-13772)
 * Fix cassandra-stress hang issues when an error during cluster connection happens (CASSANDRA-12938)
 * Better bootstrap failure message when blocked by (potential) range movement (CASSANDRA-13744)
 * "ignore" option is ignored in sstableloader (CASSANDRA-13721)
 * Deadlock in AbstractCommitLogSegmentManager (CASSANDRA-13652)
 * Duplicate the buffer before passing it to analyser in SASI operation (CASSANDRA-13512)
 * Properly evict pstmts from prepared statements cache (CASSANDRA-13641)
Merged from 3.0:
 * Improve TRUNCATE performance (CASSANDRA-13909)
 * Implement short read protection on partition boundaries (CASSANDRA-13595)
 * Fix ISE thrown by UPI.Serializer.hasNext() for some SELECT queries (CASSANDRA-13911)
 * Filter header only commit logs before recovery (CASSANDRA-13918)
 * AssertionError prepending to a list (CASSANDRA-13149)
 * Fix support for SuperColumn tables (CASSANDRA-12373)
 * Handle limit correctly on tables with strict liveness (CASSANDRA-13883)
 * Fix missing original update in TriggerExecutor (CASSANDRA-13894)
 * Remove non-rpc-ready nodes from counter leader candidates (CASSANDRA-13043)
 * Improve short read protection performance (CASSANDRA-13794)
 * Fix sstable reader to support range-tombstone-marker for multi-slices (CASSANDRA-13787)
 * Fix short read protection for tables with no clustering columns (CASSANDRA-13880)
 * Make isBuilt volatile in PartitionUpdate (CASSANDRA-13619)
 * Prevent integer overflow of timestamps in CellTest and RowsTest (CASSANDRA-13866)
 * Fix counter application order in short read protection (CASSANDRA-12872)
 * Don't block RepairJob execution on validation futures (CASSANDRA-13797)
 * Wait for all management tasks to complete before shutting down CLSM (CASSANDRA-13123)
 * INSERT statement fails when Tuple type is used as clustering column with default DESC order (CASSANDRA-13717)
 * Fix pending view mutations handling and cleanup batchlog when there are local and remote paired mutations (CASSANDRA-13069)
 * Improve config validation and documentation on overflow and NPE (CASSANDRA-13622)
 * Range deletes in a CAS batch are ignored (CASSANDRA-13655)
 * Avoid assertion error when IndexSummary > 2G (CASSANDRA-12014)
 * Change repair midpoint logging for tiny ranges (CASSANDRA-13603)
 * Better handle corrupt final commitlog segment (CASSANDRA-11995)
 * StreamingHistogram is not thread safe (CASSANDRA-13756)
 * Fix MV timestamp issues (CASSANDRA-11500)
 * Better tolerate improperly formatted bcrypt hashes (CASSANDRA-13626)
 * Fix race condition in read command serialization (CASSANDRA-13363)
 * Fix AssertionError in short read protection (CASSANDRA-13747)
 * Don't skip corrupted sstables on startup (CASSANDRA-13620)
 * Fix the merging of cells with different user type versions (CASSANDRA-13776)
 * Copy session properties on cqlsh.py do_login (CASSANDRA-13640)
 * Potential AssertionError during ReadRepair of range tombstone and partition deletions (CASSANDRA-13719)
 * Don't let stress write warmup data if n=0 (CASSANDRA-13773)
 * Gossip thread slows down when using batch commit log (CASSANDRA-12966)
 * Randomize batchlog endpoint selection with only 1 or 2 racks (CASSANDRA-12884)
 * Fix digest calculation for counter cells (CASSANDRA-13750)
 * Fix ColumnDefinition.cellValueType() for non-frozen collection and change SSTabledump to use type.toJSONString() (CASSANDRA-13573)
 * Skip materialized view addition if the base table doesn't exist (CASSANDRA-13737)
 * Drop table should remove corresponding entries in dropped_columns table (CASSANDRA-13730)
 * Log warn message until legacy auth tables have been migrated (CASSANDRA-13371)
 * Fix incorrect [2.1 <- 3.0] serialization of counter cells created in 2.0 (CASSANDRA-13691)
 * Fix invalid writetime for null cells (CASSANDRA-13711)
 * Fix ALTER TABLE statement to atomically propagate changes to the table and its MVs (CASSANDRA-12952)
 * Fixed ambiguous output of nodetool tablestats command (CASSANDRA-13722)
 * Fix Digest mismatch Exception if hints file has UnknownColumnFamily (CASSANDRA-13696)
 * Purge tombstones created by expired cells (CASSANDRA-13643)
 * Make concat work with iterators that have different subsets of columns (CASSANDRA-13482)
 * Set test.runners based on cores and memory size (CASSANDRA-13078)
 * Allow different NUMACTL_ARGS to be passed in (CASSANDRA-13557)
 * Allow native function calls in CQLSSTableWriter (CASSANDRA-12606)
 * Fix secondary index queries on COMPACT tables (CASSANDRA-13627)
 * Nodetool listsnapshots output is missing a newline, if there are no snapshots (CASSANDRA-13568)
 * sstabledump reports incorrect usage for argument order (CASSANDRA-13532)
Merged from 2.2:
 * Safely handle empty buffers when outputting to JSON (CASSANDRA-13868)
 * Copy session properties on cqlsh.py do_login (CASSANDRA-13847)
 * Fix load over calculated issue in IndexSummaryRedistribution (CASSANDRA-13738)
 * Fix compaction and flush exception not captured (CASSANDRA-13833)
 * Uncaught exceptions in Netty pipeline (CASSANDRA-13649)
 * Prevent integer overflow on exabyte filesystems (CASSANDRA-13067)
 * Fix queries with LIMIT and filtering on clustering columns (CASSANDRA-11223)
 * Fix potential NPE when resume bootstrap fails (CASSANDRA-13272)
 * Fix toJSONString for the UDT, tuple and collection types (CASSANDRA-13592)
 * Fix nested Tuples/UDTs validation (CASSANDRA-13646)
Merged from 2.1:
 * Clone HeartBeatState when building gossip messages. Make its generation/version volatile (CASSANDRA-13700)


3.11.0
 * Allow native function calls in CQLSSTableWriter (CASSANDRA-12606)
 * Replace string comparison with regex/number checks in MessagingService test (CASSANDRA-13216)
 * Fix formatting of duration columns in CQLSH (CASSANDRA-13549)
 * Fix the problem with duplicated rows when using paging with SASI (CASSANDRA-13302)
 * Allow CONTAINS statements filtering on the partition key and it’s parts (CASSANDRA-13275)
 * Fall back to even ranges calculation in clusters with vnodes when tokens are distributed unevenly (CASSANDRA-13229)
 * Fix duration type validation to prevent overflow (CASSANDRA-13218)
 * Forbid unsupported creation of SASI indexes over partition key columns (CASSANDRA-13228)
 * Reject multiple values for a key in CQL grammar. (CASSANDRA-13369)
 * UDA fails without input rows (CASSANDRA-13399)
 * Fix compaction-stress by using daemonInitialization (CASSANDRA-13188)
 * V5 protocol flags decoding broken (CASSANDRA-13443)
 * Use write lock not read lock for removing sstables from compaction strategies. (CASSANDRA-13422)
 * Use corePoolSize equal to maxPoolSize in JMXEnabledThreadPoolExecutors (CASSANDRA-13329)
 * Avoid rebuilding SASI indexes containing no values (CASSANDRA-12962)
 * Add charset to Analyser input stream (CASSANDRA-13151)
 * Fix testLimitSSTables flake caused by concurrent flush (CASSANDRA-12820)
 * cdc column addition strikes again (CASSANDRA-13382)
 * Fix static column indexes (CASSANDRA-13277)
 * DataOutputBuffer.asNewBuffer broken (CASSANDRA-13298)
 * unittest CipherFactoryTest failed on MacOS (CASSANDRA-13370)
 * Forbid SELECT restrictions and CREATE INDEX over non-frozen UDT columns (CASSANDRA-13247)
 * Default logging we ship will incorrectly print "?:?" for "%F:%L" pattern (CASSANDRA-13317)
 * Possible AssertionError in UnfilteredRowIteratorWithLowerBound (CASSANDRA-13366)
 * Support unaligned memory access for AArch64 (CASSANDRA-13326)
 * Improve SASI range iterator efficiency on intersection with an empty range (CASSANDRA-12915).
 * Fix equality comparisons of columns using the duration type (CASSANDRA-13174)
 * Obfuscate password in stress-graphs (CASSANDRA-12233)
 * Move to FastThreadLocalThread and FastThreadLocal (CASSANDRA-13034)
 * nodetool stopdaemon errors out (CASSANDRA-13030)
 * Tables in system_distributed should not use gcgs of 0 (CASSANDRA-12954)
 * Fix primary index calculation for SASI (CASSANDRA-12910)
 * More fixes to the TokenAllocator (CASSANDRA-12990)
 * NoReplicationTokenAllocator should work with zero replication factor (CASSANDRA-12983)
 * Address message coalescing regression (CASSANDRA-12676)
 * Delete illegal character from StandardTokenizerImpl.jflex (CASSANDRA-13417)
 * Fix cqlsh automatic protocol downgrade regression (CASSANDRA-13307)
 * Tracing payload not passed from QueryMessage to tracing session (CASSANDRA-12835)
Merged from 3.0:
 * Ensure int overflow doesn't occur when calculating large partition warning size (CASSANDRA-13172)
 * Ensure consistent view of partition columns between coordinator and replica in ColumnFilter (CASSANDRA-13004)
 * Failed unregistering mbean during drop keyspace (CASSANDRA-13346)
 * nodetool scrub/cleanup/upgradesstables exit code is wrong (CASSANDRA-13542)
 * Fix the reported number of sstable data files accessed per read (CASSANDRA-13120)
 * Fix schema digest mismatch during rolling upgrades from versions before 3.0.12 (CASSANDRA-13559)
 * Upgrade JNA version to 4.4.0 (CASSANDRA-13072)
 * Interned ColumnIdentifiers should use minimal ByteBuffers (CASSANDRA-13533)
 * ReverseIndexedReader may drop rows during 2.1 to 3.0 upgrade (CASSANDRA-13525)
 * Fix repair process violating start/end token limits for small ranges (CASSANDRA-13052)
 * Add storage port options to sstableloader (CASSANDRA-13518)
 * Properly handle quoted index names in cqlsh DESCRIBE output (CASSANDRA-12847)
 * Avoid reading static row twice from old format sstables (CASSANDRA-13236)
 * Fix NPE in StorageService.excise() (CASSANDRA-13163)
 * Expire OutboundTcpConnection messages by a single Thread (CASSANDRA-13265)
 * Fail repair if insufficient responses received (CASSANDRA-13397)
 * Fix SSTableLoader fail when the loaded table contains dropped columns (CASSANDRA-13276)
 * Avoid name clashes in CassandraIndexTest (CASSANDRA-13427)
 * Handling partially written hint files (CASSANDRA-12728)
 * Interrupt replaying hints on decommission (CASSANDRA-13308)
 * Handling partially written hint files (CASSANDRA-12728)
 * Fix NPE issue in StorageService (CASSANDRA-13060)
 * Make reading of range tombstones more reliable (CASSANDRA-12811)
 * Fix startup problems due to schema tables not completely flushed (CASSANDRA-12213)
 * Fix view builder bug that can filter out data on restart (CASSANDRA-13405)
 * Fix 2i page size calculation when there are no regular columns (CASSANDRA-13400)
 * Fix the conversion of 2.X expired rows without regular column data (CASSANDRA-13395)
 * Fix hint delivery when using ext+internal IPs with prefer_local enabled (CASSANDRA-13020)
 * Fix possible NPE on upgrade to 3.0/3.X in case of IO errors (CASSANDRA-13389)
 * Legacy deserializer can create empty range tombstones (CASSANDRA-13341)
 * Legacy caching options can prevent 3.0 upgrade (CASSANDRA-13384)
 * Use the Kernel32 library to retrieve the PID on Windows and fix startup checks (CASSANDRA-13333)
 * Fix code to not exchange schema across major versions (CASSANDRA-13274)
 * Dropping column results in "corrupt" SSTable (CASSANDRA-13337)
 * Bugs handling range tombstones in the sstable iterators (CASSANDRA-13340)
 * Fix CONTAINS filtering for null collections (CASSANDRA-13246)
 * Applying: Use a unique metric reservoir per test run when using Cassandra-wide metrics residing in MBeans (CASSANDRA-13216)
 * Propagate row deletions in 2i tables on upgrade (CASSANDRA-13320)
 * Slice.isEmpty() returns false for some empty slices (CASSANDRA-13305)
 * Add formatted row output to assertEmpty in CQL Tester (CASSANDRA-13238)
 * Prevent data loss on upgrade 2.1 - 3.0 by adding component separator to LogRecord absolute path (CASSANDRA-13294)
 * Improve testing on macOS by eliminating sigar logging (CASSANDRA-13233)
 * Cqlsh copy-from should error out when csv contains invalid data for collections (CASSANDRA-13071)
 * Fix "multiple versions of ant detected..." when running ant test (CASSANDRA-13232)
 * Coalescing strategy sleeps too much (CASSANDRA-13090)
 * Faster StreamingHistogram (CASSANDRA-13038)
 * Legacy deserializer can create unexpected boundary range tombstones (CASSANDRA-13237)
 * Remove unnecessary assertion from AntiCompactionTest (CASSANDRA-13070)
 * Fix cqlsh COPY for dates before 1900 (CASSANDRA-13185)
 * Use keyspace replication settings on system.size_estimates table (CASSANDRA-9639)
 * Add vm.max_map_count StartupCheck (CASSANDRA-13008)
 * Hint related logging should include the IP address of the destination in addition to
   host ID (CASSANDRA-13205)
 * Reloading logback.xml does not work (CASSANDRA-13173)
 * Lightweight transactions temporarily fail after upgrade from 2.1 to 3.0 (CASSANDRA-13109)
 * Duplicate rows after upgrading from 2.1.16 to 3.0.10/3.9 (CASSANDRA-13125)
 * Fix UPDATE queries with empty IN restrictions (CASSANDRA-13152)
 * Fix handling of partition with partition-level deletion plus
   live rows in sstabledump (CASSANDRA-13177)
 * Provide user workaround when system_schema.columns does not contain entries
   for a table that's in system_schema.tables (CASSANDRA-13180)
 * Nodetool upgradesstables/scrub/compact ignores system tables (CASSANDRA-13410)
 * Fix schema version calculation for rolling upgrades (CASSANDRA-13441)
Merged from 2.2:
 * Nodes started with join_ring=False should be able to serve requests when authentication is enabled (CASSANDRA-11381)
 * cqlsh COPY FROM: increment error count only for failures, not for attempts (CASSANDRA-13209)
 * Avoid starting gossiper in RemoveTest (CASSANDRA-13407)
 * Fix weightedSize() for row-cache reported by JMX and NodeTool (CASSANDRA-13393)
 * Fix JVM metric names (CASSANDRA-13103)
 * Honor truststore-password parameter in cassandra-stress (CASSANDRA-12773)
 * Discard in-flight shadow round responses (CASSANDRA-12653)
 * Don't anti-compact repaired data to avoid inconsistencies (CASSANDRA-13153)
 * Wrong logger name in AnticompactionTask (CASSANDRA-13343)
 * Commitlog replay may fail if last mutation is within 4 bytes of end of segment (CASSANDRA-13282)
 * Fix queries updating multiple time the same list (CASSANDRA-13130)
 * Fix GRANT/REVOKE when keyspace isn't specified (CASSANDRA-13053)
 * Fix flaky LongLeveledCompactionStrategyTest (CASSANDRA-12202)
 * Fix failing COPY TO STDOUT (CASSANDRA-12497)
 * Fix ColumnCounter::countAll behaviour for reverse queries (CASSANDRA-13222)
 * Exceptions encountered calling getSeeds() breaks OTC thread (CASSANDRA-13018)
 * Fix negative mean latency metric (CASSANDRA-12876)
 * Use only one file pointer when creating commitlog segments (CASSANDRA-12539)
Merged from 2.1:
 * Fix 2ndary index queries on partition keys for tables with static columns (CASSANDRA-13147)
 * Fix ParseError unhashable type list in cqlsh copy from (CASSANDRA-13364)
 * Remove unused repositories (CASSANDRA-13278)
 * Log stacktrace of uncaught exceptions (CASSANDRA-13108)
 * Use portable stderr for java error in startup (CASSANDRA-13211)
 * Fix Thread Leak in OutboundTcpConnection (CASSANDRA-13204)
 * Coalescing strategy can enter infinite loop (CASSANDRA-13159)


3.10
 * Fix secondary index queries regression (CASSANDRA-13013)
 * Add duration type to the protocol V5 (CASSANDRA-12850)
 * Fix duration type validation (CASSANDRA-13143)
 * Fix flaky GcCompactionTest (CASSANDRA-12664)
 * Fix TestHintedHandoff.hintedhandoff_decom_test (CASSANDRA-13058)
 * Fixed query monitoring for range queries (CASSANDRA-13050)
 * Remove outboundBindAny configuration property (CASSANDRA-12673)
 * Use correct bounds for all-data range when filtering (CASSANDRA-12666)
 * Remove timing window in test case (CASSANDRA-12875)
 * Resolve unit testing without JCE security libraries installed (CASSANDRA-12945)
 * Fix inconsistencies in cassandra-stress load balancing policy (CASSANDRA-12919)
 * Fix validation of non-frozen UDT cells (CASSANDRA-12916)
 * Don't shut down socket input/output on StreamSession (CASSANDRA-12903)
 * Fix Murmur3PartitionerTest (CASSANDRA-12858)
 * Move cqlsh syntax rules into separate module and allow easier customization (CASSANDRA-12897)
 * Fix CommitLogSegmentManagerTest (CASSANDRA-12283)
 * Fix cassandra-stress truncate option (CASSANDRA-12695)
 * Fix crossNode value when receiving messages (CASSANDRA-12791)
 * Don't load MX4J beans twice (CASSANDRA-12869)
 * Extend native protocol request flags, add versions to SUPPORTED, and introduce ProtocolVersion enum (CASSANDRA-12838)
 * Set JOINING mode when running pre-join tasks (CASSANDRA-12836)
 * remove net.mintern.primitive library due to license issue (CASSANDRA-12845)
 * Properly format IPv6 addresses when logging JMX service URL (CASSANDRA-12454)
 * Optimize the vnode allocation for single replica per DC (CASSANDRA-12777)
 * Use non-token restrictions for bounds when token restrictions are overridden (CASSANDRA-12419)
 * Fix CQLSH auto completion for PER PARTITION LIMIT (CASSANDRA-12803)
 * Use different build directories for Eclipse and Ant (CASSANDRA-12466)
 * Avoid potential AttributeError in cqlsh due to no table metadata (CASSANDRA-12815)
 * Fix RandomReplicationAwareTokenAllocatorTest.testExistingCluster (CASSANDRA-12812)
 * Upgrade commons-codec to 1.9 (CASSANDRA-12790)
 * Make the fanout size for LeveledCompactionStrategy to be configurable (CASSANDRA-11550)
 * Add duration data type (CASSANDRA-11873)
 * Fix timeout in ReplicationAwareTokenAllocatorTest (CASSANDRA-12784)
 * Improve sum aggregate functions (CASSANDRA-12417)
 * Make cassandra.yaml docs for batch_size_*_threshold_in_kb reflect changes in CASSANDRA-10876 (CASSANDRA-12761)
 * cqlsh fails to format collections when using aliases (CASSANDRA-11534)
 * Check for hash conflicts in prepared statements (CASSANDRA-12733)
 * Exit query parsing upon first error (CASSANDRA-12598)
 * Fix cassandra-stress to use single seed in UUID generation (CASSANDRA-12729)
 * CQLSSTableWriter does not allow Update statement (CASSANDRA-12450)
 * Config class uses boxed types but DD exposes primitive types (CASSANDRA-12199)
 * Add pre- and post-shutdown hooks to Storage Service (CASSANDRA-12461)
 * Add hint delivery metrics (CASSANDRA-12693)
 * Remove IndexInfo cache from FileIndexInfoRetriever (CASSANDRA-12731)
 * ColumnIndex does not reuse buffer (CASSANDRA-12502)
 * cdc column addition still breaks schema migration tasks (CASSANDRA-12697)
 * Upgrade metrics-reporter dependencies (CASSANDRA-12089)
 * Tune compaction thread count via nodetool (CASSANDRA-12248)
 * Add +=/-= shortcut syntax for update queries (CASSANDRA-12232)
 * Include repair session IDs in repair start message (CASSANDRA-12532)
 * Add a blocking task to Index, run before joining the ring (CASSANDRA-12039)
 * Fix NPE when using CQLSSTableWriter (CASSANDRA-12667)
 * Support optional backpressure strategies at the coordinator (CASSANDRA-9318)
 * Make randompartitioner work with new vnode allocation (CASSANDRA-12647)
 * Fix cassandra-stress graphing (CASSANDRA-12237)
 * Allow filtering on partition key columns for queries without secondary indexes (CASSANDRA-11031)
 * Fix Cassandra Stress reporting thread model and precision (CASSANDRA-12585)
 * Add JMH benchmarks.jar (CASSANDRA-12586)
 * Cleanup uses of AlterTableStatementColumn (CASSANDRA-12567)
 * Add keep-alive to streaming (CASSANDRA-11841)
 * Tracing payload is passed through newSession(..) (CASSANDRA-11706)
 * avoid deleting non existing sstable files and improve related log messages (CASSANDRA-12261)
 * json/yaml output format for nodetool compactionhistory (CASSANDRA-12486)
 * Retry all internode messages once after a connection is
   closed and reopened (CASSANDRA-12192)
 * Add support to rebuild from targeted replica (CASSANDRA-9875)
 * Add sequence distribution type to cassandra stress (CASSANDRA-12490)
 * "SELECT * FROM foo LIMIT ;" does not error out (CASSANDRA-12154)
 * Define executeLocally() at the ReadQuery Level (CASSANDRA-12474)
 * Extend read/write failure messages with a map of replica addresses
   to error codes in the v5 native protocol (CASSANDRA-12311)
 * Fix rebuild of SASI indexes with existing index files (CASSANDRA-12374)
 * Let DatabaseDescriptor not implicitly startup services (CASSANDRA-9054, 12550)
 * Fix clustering indexes in presence of static columns in SASI (CASSANDRA-12378)
 * Fix queries on columns with reversed type on SASI indexes (CASSANDRA-12223)
 * Added slow query log (CASSANDRA-12403)
 * Count full coordinated request against timeout (CASSANDRA-12256)
 * Allow TTL with null value on insert and update (CASSANDRA-12216)
 * Make decommission operation resumable (CASSANDRA-12008)
 * Add support to one-way targeted repair (CASSANDRA-9876)
 * Remove clientutil jar (CASSANDRA-11635)
 * Fix compaction throughput throttle (CASSANDRA-12366, CASSANDRA-12717)
 * Delay releasing Memtable memory on flush until PostFlush has finished running (CASSANDRA-12358)
 * Cassandra stress should dump all setting on startup (CASSANDRA-11914)
 * Make it possible to compact a given token range (CASSANDRA-10643)
 * Allow updating DynamicEndpointSnitch properties via JMX (CASSANDRA-12179)
 * Collect metrics on queries by consistency level (CASSANDRA-7384)
 * Add support for GROUP BY to SELECT statement (CASSANDRA-10707)
 * Deprecate memtable_cleanup_threshold and update default for memtable_flush_writers (CASSANDRA-12228)
 * Upgrade to OHC 0.4.4 (CASSANDRA-12133)
 * Add version command to cassandra-stress (CASSANDRA-12258)
 * Create compaction-stress tool (CASSANDRA-11844)
 * Garbage-collecting compaction operation and schema option (CASSANDRA-7019)
 * Add beta protocol flag for v5 native protocol (CASSANDRA-12142)
 * Support filtering on non-PRIMARY KEY columns in the CREATE
   MATERIALIZED VIEW statement's WHERE clause (CASSANDRA-10368)
 * Unify STDOUT and SYSTEMLOG logback format (CASSANDRA-12004)
 * COPY FROM should raise error for non-existing input files (CASSANDRA-12174)
 * Faster write path (CASSANDRA-12269)
 * Option to leave omitted columns in INSERT JSON unset (CASSANDRA-11424)
 * Support json/yaml output in nodetool tpstats (CASSANDRA-12035)
 * Expose metrics for successful/failed authentication attempts (CASSANDRA-10635)
 * Prepend snapshot name with "truncated" or "dropped" when a snapshot
   is taken before truncating or dropping a table (CASSANDRA-12178)
 * Optimize RestrictionSet (CASSANDRA-12153)
 * cqlsh does not automatically downgrade CQL version (CASSANDRA-12150)
 * Omit (de)serialization of state variable in UDAs (CASSANDRA-9613)
 * Create a system table to expose prepared statements (CASSANDRA-8831)
 * Reuse DataOutputBuffer from ColumnIndex (CASSANDRA-11970)
 * Remove DatabaseDescriptor dependency from SegmentedFile (CASSANDRA-11580)
 * Add supplied username to authentication error messages (CASSANDRA-12076)
 * Remove pre-startup check for open JMX port (CASSANDRA-12074)
 * Remove compaction Severity from DynamicEndpointSnitch (CASSANDRA-11738)
 * Restore resumable hints delivery (CASSANDRA-11960)
 * Properly report LWT contention (CASSANDRA-12626)
Merged from 3.0:
 * Dump threads when unit tests time out (CASSANDRA-13117)
 * Better error when modifying function permissions without explicit keyspace (CASSANDRA-12925)
 * Indexer is not correctly invoked when building indexes over sstables (CASSANDRA-13075)
 * Read repair is not blocking repair to finish in foreground repair (CASSANDRA-13115)
 * Stress daemon help is incorrect(CASSANDRA-12563)
 * Remove ALTER TYPE support (CASSANDRA-12443)
 * Fix assertion for certain legacy range tombstone pattern (CASSANDRA-12203)
 * Replace empty strings with null values if they cannot be converted (CASSANDRA-12794)
 * Fix deserialization of 2.x DeletedCells (CASSANDRA-12620)
 * Add parent repair session id to anticompaction log message (CASSANDRA-12186)
 * Improve contention handling on failure to acquire MV lock for streaming and hints (CASSANDRA-12905)
 * Fix DELETE and UPDATE queries with empty IN restrictions (CASSANDRA-12829)
 * Mark MVs as built after successful bootstrap (CASSANDRA-12984)
 * Estimated TS drop-time histogram updated with Cell.NO_DELETION_TIME (CASSANDRA-13040)
 * Nodetool compactionstats fails with NullPointerException (CASSANDRA-13021)
 * Thread local pools never cleaned up (CASSANDRA-13033)
 * Set RPC_READY to false when draining or if a node is marked as shutdown (CASSANDRA-12781)
 * CQL often queries static columns unnecessarily (CASSANDRA-12768)
 * Make sure sstables only get committed when it's safe to discard commit log records (CASSANDRA-12956)
 * Reject default_time_to_live option when creating or altering MVs (CASSANDRA-12868)
 * Nodetool should use a more sane max heap size (CASSANDRA-12739)
 * LocalToken ensures token values are cloned on heap (CASSANDRA-12651)
 * AnticompactionRequestSerializer serializedSize is incorrect (CASSANDRA-12934)
 * Prevent reloading of logback.xml from UDF sandbox (CASSANDRA-12535)
 * Reenable HeapPool (CASSANDRA-12900)
 * Disallow offheap_buffers memtable allocation (CASSANDRA-11039)
 * Fix CommitLogSegmentManagerTest (CASSANDRA-12283)
 * Pass root cause to CorruptBlockException when uncompression failed (CASSANDRA-12889)
 * Batch with multiple conditional updates for the same partition causes AssertionError (CASSANDRA-12867)
 * Make AbstractReplicationStrategy extendable from outside its package (CASSANDRA-12788)
 * Don't tell users to turn off consistent rangemovements during rebuild. (CASSANDRA-12296)
 * Fix CommitLogTest.testDeleteIfNotDirty (CASSANDRA-12854)
 * Avoid deadlock due to MV lock contention (CASSANDRA-12689)
 * Fix for KeyCacheCqlTest flakiness (CASSANDRA-12801)
 * Include SSTable filename in compacting large row message (CASSANDRA-12384)
 * Fix potential socket leak (CASSANDRA-12329, CASSANDRA-12330)
 * Fix ViewTest.testCompaction (CASSANDRA-12789)
 * Improve avg aggregate functions (CASSANDRA-12417)
 * Preserve quoted reserved keyword column names in MV creation (CASSANDRA-11803)
 * nodetool stopdaemon errors out (CASSANDRA-12646)
 * Split materialized view mutations on build to prevent OOM (CASSANDRA-12268)
 * mx4j does not work in 3.0.8 (CASSANDRA-12274)
 * Abort cqlsh copy-from in case of no answer after prolonged period of time (CASSANDRA-12740)
 * Avoid sstable corrupt exception due to dropped static column (CASSANDRA-12582)
 * Make stress use client mode to avoid checking commit log size on startup (CASSANDRA-12478)
 * Fix exceptions with new vnode allocation (CASSANDRA-12715)
 * Unify drain and shutdown processes (CASSANDRA-12509)
 * Fix NPE in ComponentOfSlice.isEQ() (CASSANDRA-12706)
 * Fix failure in LogTransactionTest (CASSANDRA-12632)
 * Fix potentially incomplete non-frozen UDT values when querying with the
   full primary key specified (CASSANDRA-12605)
 * Make sure repaired tombstones are dropped when only_purge_repaired_tombstones is enabled (CASSANDRA-12703)
 * Skip writing MV mutations to commitlog on mutation.applyUnsafe() (CASSANDRA-11670)
 * Establish consistent distinction between non-existing partition and NULL value for LWTs on static columns (CASSANDRA-12060)
 * Extend ColumnIdentifier.internedInstances key to include the type that generated the byte buffer (CASSANDRA-12516)
 * Handle composite prefixes with final EOC=0 as in 2.x and refactor LegacyLayout.decodeBound (CASSANDRA-12423)
 * select_distinct_with_deletions_test failing on non-vnode environments (CASSANDRA-11126)
 * Stack Overflow returned to queries while upgrading (CASSANDRA-12527)
 * Fix legacy regex for temporary files from 2.2 (CASSANDRA-12565)
 * Add option to state current gc_grace_seconds to tools/bin/sstablemetadata (CASSANDRA-12208)
 * Fix file system race condition that may cause LogAwareFileLister to fail to classify files (CASSANDRA-11889)
 * Fix file handle leaks due to simultaneous compaction/repair and
   listing snapshots, calculating snapshot sizes, or making schema
   changes (CASSANDRA-11594)
 * Fix nodetool repair exits with 0 for some errors (CASSANDRA-12508)
 * Do not shut down BatchlogManager twice during drain (CASSANDRA-12504)
 * Disk failure policy should not be invoked on out of space (CASSANDRA-12385)
 * Calculate last compacted key on startup (CASSANDRA-6216)
 * Add schema to snapshot manifest, add USING TIMESTAMP clause to ALTER TABLE statements (CASSANDRA-7190)
 * If CF has no clustering columns, any row cache is full partition cache (CASSANDRA-12499)
 * Correct log message for statistics of offheap memtable flush (CASSANDRA-12776)
 * Explicitly set locale for string validation (CASSANDRA-12541,CASSANDRA-12542,CASSANDRA-12543,CASSANDRA-12545)
Merged from 2.2:
 * Fix speculative retry bugs (CASSANDRA-13009)
 * Fix handling of nulls and unsets in IN conditions (CASSANDRA-12981)
 * Fix race causing infinite loop if Thrift server is stopped before it starts listening (CASSANDRA-12856)
 * CompactionTasks now correctly drops sstables out of compaction when not enough disk space is available (CASSANDRA-12979)
 * Remove support for non-JavaScript UDFs (CASSANDRA-12883)
 * Fix DynamicEndpointSnitch noop in multi-datacenter situations (CASSANDRA-13074)
 * cqlsh copy-from: encode column names to avoid primary key parsing errors (CASSANDRA-12909)
 * Temporarily fix bug that creates commit log when running offline tools (CASSANDRA-8616)
 * Reduce granuality of OpOrder.Group during index build (CASSANDRA-12796)
 * Test bind parameters and unset parameters in InsertUpdateIfConditionTest (CASSANDRA-12980)
 * Use saved tokens when setting local tokens on StorageService.joinRing (CASSANDRA-12935)
 * cqlsh: fix DESC TYPES errors (CASSANDRA-12914)
 * Fix leak on skipped SSTables in sstableupgrade (CASSANDRA-12899)
 * Avoid blocking gossip during pending range calculation (CASSANDRA-12281)
 * Fix purgeability of tombstones with max timestamp (CASSANDRA-12792)
 * Fail repair if participant dies during sync or anticompaction (CASSANDRA-12901)
 * cqlsh COPY: unprotected pk values before converting them if not using prepared statements (CASSANDRA-12863)
 * Fix Util.spinAssertEquals (CASSANDRA-12283)
 * Fix potential NPE for compactionstats (CASSANDRA-12462)
 * Prepare legacy authenticate statement if credentials table initialised after node startup (CASSANDRA-12813)
 * Change cassandra.wait_for_tracing_events_timeout_secs default to 0 (CASSANDRA-12754)
 * Clean up permissions when a UDA is dropped (CASSANDRA-12720)
 * Limit colUpdateTimeDelta histogram updates to reasonable deltas (CASSANDRA-11117)
 * Fix leak errors and execution rejected exceptions when draining (CASSANDRA-12457)
 * Fix merkle tree depth calculation (CASSANDRA-12580)
 * Make Collections deserialization more robust (CASSANDRA-12618)
 * Better handle invalid system roles table (CASSANDRA-12700)
 * Fix exceptions when enabling gossip on nodes that haven't joined the ring (CASSANDRA-12253)
 * Fix authentication problem when invoking cqlsh copy from a SOURCE command (CASSANDRA-12642)
 * Decrement pending range calculator jobs counter in finally block
 * cqlshlib tests: increase default execute timeout (CASSANDRA-12481)
 * Forward writes to replacement node when replace_address != broadcast_address (CASSANDRA-8523)
 * Fail repair on non-existing table (CASSANDRA-12279)
 * Enable repair -pr and -local together (fix regression of CASSANDRA-7450) (CASSANDRA-12522)
 * Split consistent range movement flag correction (CASSANDRA-12786)
Merged from 2.1:
 * Upgrade netty version to fix memory leak with client encryption (CASSANDRA-13114)
 * cqlsh copy-from: sort user type fields in csv (CASSANDRA-12959)
 * Don't skip sstables based on maxLocalDeletionTime (CASSANDRA-12765)


3.8, 3.9
 * Fix value skipping with counter columns (CASSANDRA-11726)
 * Fix nodetool tablestats miss SSTable count (CASSANDRA-12205)
 * Fixed flacky SSTablesIteratedTest (CASSANDRA-12282)
 * Fixed flacky SSTableRewriterTest: check file counts before calling validateCFS (CASSANDRA-12348)
 * cqlsh: Fix handling of $$-escaped strings (CASSANDRA-12189)
 * Fix SSL JMX requiring truststore containing server cert (CASSANDRA-12109)
 * RTE from new CDC column breaks in flight queries (CASSANDRA-12236)
 * Fix hdr logging for single operation workloads (CASSANDRA-12145)
 * Fix SASI PREFIX search in CONTAINS mode with partial terms (CASSANDRA-12073)
 * Increase size of flushExecutor thread pool (CASSANDRA-12071)
 * Partial revert of CASSANDRA-11971, cannot recycle buffer in SP.sendMessagesToNonlocalDC (CASSANDRA-11950)
 * Upgrade netty to 4.0.39 (CASSANDRA-12032, CASSANDRA-12034)
 * Improve details in compaction log message (CASSANDRA-12080)
 * Allow unset values in CQLSSTableWriter (CASSANDRA-11911)
 * Chunk cache to request compressor-compatible buffers if pool space is exhausted (CASSANDRA-11993)
 * Remove DatabaseDescriptor dependencies from SequentialWriter (CASSANDRA-11579)
 * Move skip_stop_words filter before stemming (CASSANDRA-12078)
 * Support seek() in EncryptedFileSegmentInputStream (CASSANDRA-11957)
 * SSTable tools mishandling LocalPartitioner (CASSANDRA-12002)
 * When SEPWorker assigned work, set thread name to match pool (CASSANDRA-11966)
 * Add cross-DC latency metrics (CASSANDRA-11596)
 * Allow terms in selection clause (CASSANDRA-10783)
 * Add bind variables to trace (CASSANDRA-11719)
 * Switch counter shards' clock to timestamps (CASSANDRA-9811)
 * Introduce HdrHistogram and response/service/wait separation to stress tool (CASSANDRA-11853)
 * entry-weighers in QueryProcessor should respect partitionKeyBindIndexes field (CASSANDRA-11718)
 * Support older ant versions (CASSANDRA-11807)
 * Estimate compressed on disk size when deciding if sstable size limit reached (CASSANDRA-11623)
 * cassandra-stress profiles should support case sensitive schemas (CASSANDRA-11546)
 * Remove DatabaseDescriptor dependency from FileUtils (CASSANDRA-11578)
 * Faster streaming (CASSANDRA-9766)
 * Add prepared query parameter to trace for "Execute CQL3 prepared query" session (CASSANDRA-11425)
 * Add repaired percentage metric (CASSANDRA-11503)
 * Add Change-Data-Capture (CASSANDRA-8844)
Merged from 3.0:
 * Fix paging for 2.x to 3.x upgrades (CASSANDRA-11195)
 * Fix clean interval not sent to commit log for empty memtable flush (CASSANDRA-12436)
 * Fix potential resource leak in RMIServerSocketFactoryImpl (CASSANDRA-12331)
 * Make sure compaction stats are updated when compaction is interrupted (CASSANDRA-12100)
 * Change commitlog and sstables to track dirty and clean intervals (CASSANDRA-11828)
 * NullPointerException during compaction on table with static columns (CASSANDRA-12336)
 * Fixed ConcurrentModificationException when reading metrics in GraphiteReporter (CASSANDRA-11823)
 * Fix upgrade of super columns on thrift (CASSANDRA-12335)
 * Fixed flacky BlacklistingCompactionsTest, switched to fixed size types and increased corruption size (CASSANDRA-12359)
 * Rerun ReplicationAwareTokenAllocatorTest on failure to avoid flakiness (CASSANDRA-12277)
 * Exception when computing read-repair for range tombstones (CASSANDRA-12263)
 * Lost counter writes in compact table and static columns (CASSANDRA-12219)
 * AssertionError with MVs on updating a row that isn't indexed due to a null value (CASSANDRA-12247)
 * Disable RR and speculative retry with EACH_QUORUM reads (CASSANDRA-11980)
 * Add option to override compaction space check (CASSANDRA-12180)
 * Faster startup by only scanning each directory for temporary files once (CASSANDRA-12114)
 * Respond with v1/v2 protocol header when responding to driver that attempts
   to connect with too low of a protocol version (CASSANDRA-11464)
 * NullPointerExpception when reading/compacting table (CASSANDRA-11988)
 * Fix problem with undeleteable rows on upgrade to new sstable format (CASSANDRA-12144)
 * Fix potential bad messaging service message for paged range reads
   within mixed-version 3.x clusters (CASSANDRA-12249)
 * Fix paging logic for deleted partitions with static columns (CASSANDRA-12107)
 * Wait until the message is being send to decide which serializer must be used (CASSANDRA-11393)
 * Fix migration of static thrift column names with non-text comparators (CASSANDRA-12147)
 * Fix upgrading sparse tables that are incorrectly marked as dense (CASSANDRA-11315)
 * Fix reverse queries ignoring range tombstones (CASSANDRA-11733)
 * Avoid potential race when rebuilding CFMetaData (CASSANDRA-12098)
 * Avoid missing sstables when getting the canonical sstables (CASSANDRA-11996)
 * Always select the live sstables when getting sstables in bounds (CASSANDRA-11944)
 * Fix column ordering of results with static columns for Thrift requests in
   a mixed 2.x/3.x cluster, also fix potential non-resolved duplication of
   those static columns in query results (CASSANDRA-12123)
 * Avoid digest mismatch with empty but static rows (CASSANDRA-12090)
 * Fix EOF exception when altering column type (CASSANDRA-11820)
 * Fix potential race in schema during new table creation (CASSANDRA-12083)
 * cqlsh: fix error handling in rare COPY FROM failure scenario (CASSANDRA-12070)
 * Disable autocompaction during drain (CASSANDRA-11878)
 * Add a metrics timer to MemtablePool and use it to track time spent blocked on memory in MemtableAllocator (CASSANDRA-11327)
 * Fix upgrading schema with super columns with non-text subcomparators (CASSANDRA-12023)
 * Add TimeWindowCompactionStrategy (CASSANDRA-9666)
 * Fix JsonTransformer output of partition with deletion info (CASSANDRA-12418)
 * Fix NPE in SSTableLoader when specifying partial directory path (CASSANDRA-12609)
Merged from 2.2:
 * Add local address entry in PropertyFileSnitch (CASSANDRA-11332)
 * cqlsh copy: fix missing counter values (CASSANDRA-12476)
 * Move migration tasks to non-periodic queue, assure flush executor shutdown after non-periodic executor (CASSANDRA-12251)
 * cqlsh copy: fixed possible race in initializing feeding thread (CASSANDRA-11701)
 * Only set broadcast_rpc_address on Ec2MultiRegionSnitch if it's not set (CASSANDRA-11357)
 * Update StorageProxy range metrics for timeouts, failures and unavailables (CASSANDRA-9507)
 * Add Sigar to classes included in clientutil.jar (CASSANDRA-11635)
 * Add decay to histograms and timers used for metrics (CASSANDRA-11752)
 * Fix hanging stream session (CASSANDRA-10992)
 * Fix INSERT JSON, fromJson() support of smallint, tinyint types (CASSANDRA-12371)
 * Restore JVM metric export for metric reporters (CASSANDRA-12312)
 * Release sstables of failed stream sessions only when outgoing transfers are finished (CASSANDRA-11345)
 * Wait for tracing events before returning response and query at same consistency level client side (CASSANDRA-11465)
 * cqlsh copyutil should get host metadata by connected address (CASSANDRA-11979)
 * Fixed cqlshlib.test.remove_test_db (CASSANDRA-12214)
 * Synchronize ThriftServer::stop() (CASSANDRA-12105)
 * Use dedicated thread for JMX notifications (CASSANDRA-12146)
 * Improve streaming synchronization and fault tolerance (CASSANDRA-11414)
 * MemoryUtil.getShort() should return an unsigned short also for architectures not supporting unaligned memory accesses (CASSANDRA-11973)
Merged from 2.1:
 * Fix queries with empty ByteBuffer values in clustering column restrictions (CASSANDRA-12127)
 * Disable passing control to post-flush after flush failure to prevent data loss (CASSANDRA-11828)
 * Allow STCS-in-L0 compactions to reduce scope with LCS (CASSANDRA-12040)
 * cannot use cql since upgrading python to 2.7.11+ (CASSANDRA-11850)
 * Fix filtering on clustering columns when 2i is used (CASSANDRA-11907)


3.0.8
 * Fix potential race in schema during new table creation (CASSANDRA-12083)
 * cqlsh: fix error handling in rare COPY FROM failure scenario (CASSANDRA-12070)
 * Disable autocompaction during drain (CASSANDRA-11878)
 * Add a metrics timer to MemtablePool and use it to track time spent blocked on memory in MemtableAllocator (CASSANDRA-11327)
 * Fix upgrading schema with super columns with non-text subcomparators (CASSANDRA-12023)
 * Add TimeWindowCompactionStrategy (CASSANDRA-9666)
Merged from 2.2:
 * Allow nodetool info to run with readonly JMX access (CASSANDRA-11755)
 * Validate bloom_filter_fp_chance against lowest supported
   value when the table is created (CASSANDRA-11920)
 * Don't send erroneous NEW_NODE notifications on restart (CASSANDRA-11038)
 * StorageService shutdown hook should use a volatile variable (CASSANDRA-11984)
Merged from 2.1:
 * Add system property to set the max number of native transport requests in queue (CASSANDRA-11363)
 * Fix queries with empty ByteBuffer values in clustering column restrictions (CASSANDRA-12127)
 * Disable passing control to post-flush after flush failure to prevent data loss (CASSANDRA-11828)
 * Allow STCS-in-L0 compactions to reduce scope with LCS (CASSANDRA-12040)
 * cannot use cql since upgrading python to 2.7.11+ (CASSANDRA-11850)
 * Fix filtering on clustering columns when 2i is used (CASSANDRA-11907)
 * Avoid stalling paxos when the paxos state expires (CASSANDRA-12043)
 * Remove finished incoming streaming connections from MessagingService (CASSANDRA-11854)
 * Don't try to get sstables for non-repairing column families (CASSANDRA-12077)
 * Avoid marking too many sstables as repaired (CASSANDRA-11696)
 * Prevent select statements with clustering key > 64k (CASSANDRA-11882)
 * Fix clock skew corrupting other nodes with paxos (CASSANDRA-11991)
 * Remove distinction between non-existing static columns and existing but null in LWTs (CASSANDRA-9842)
 * Cache local ranges when calculating repair neighbors (CASSANDRA-11934)
 * Allow LWT operation on static column with only partition keys (CASSANDRA-10532)
 * Create interval tree over canonical sstables to avoid missing sstables during streaming (CASSANDRA-11886)
 * cqlsh COPY FROM: shutdown parent cluster after forking, to avoid corrupting SSL connections (CASSANDRA-11749)


3.7
 * Support multiple folders for user defined compaction tasks (CASSANDRA-11765)
 * Fix race in CompactionStrategyManager's pause/resume (CASSANDRA-11922)
Merged from 3.0:
 * Fix legacy serialization of Thrift-generated non-compound range tombstones
   when communicating with 2.x nodes (CASSANDRA-11930)
 * Fix Directories instantiations where CFS.initialDirectories should be used (CASSANDRA-11849)
 * Avoid referencing DatabaseDescriptor in AbstractType (CASSANDRA-11912)
 * Don't use static dataDirectories field in Directories instances (CASSANDRA-11647)
 * Fix sstables not being protected from removal during index build (CASSANDRA-11905)
 * cqlsh: Suppress stack trace from Read/WriteFailures (CASSANDRA-11032)
 * Remove unneeded code to repair index summaries that have
   been improperly down-sampled (CASSANDRA-11127)
 * Avoid WriteTimeoutExceptions during commit log replay due to materialized
   view lock contention (CASSANDRA-11891)
 * Prevent OOM failures on SSTable corruption, improve tests for corruption detection (CASSANDRA-9530)
 * Use CFS.initialDirectories when clearing snapshots (CASSANDRA-11705)
 * Allow compaction strategies to disable early open (CASSANDRA-11754)
 * Refactor Materialized View code (CASSANDRA-11475)
 * Update Java Driver (CASSANDRA-11615)
Merged from 2.2:
 * Persist local metadata earlier in startup sequence (CASSANDRA-11742)
 * cqlsh: fix tab completion for case-sensitive identifiers (CASSANDRA-11664)
 * Avoid showing estimated key as -1 in tablestats (CASSANDRA-11587)
 * Fix possible race condition in CommitLog.recover (CASSANDRA-11743)
 * Enable client encryption in sstableloader with cli options (CASSANDRA-11708)
 * Possible memory leak in NIODataInputStream (CASSANDRA-11867)
 * Add seconds to cqlsh tracing session duration (CASSANDRA-11753)
 * Fix commit log replay after out-of-order flush completion (CASSANDRA-9669)
 * Prohibit Reversed Counter type as part of the PK (CASSANDRA-9395)
 * cqlsh: correctly handle non-ascii chars in error messages (CASSANDRA-11626)
Merged from 2.1:
 * Run CommitLog tests with different compression settings (CASSANDRA-9039)
 * cqlsh: apply current keyspace to source command (CASSANDRA-11152)
 * Clear out parent repair session if repair coordinator dies (CASSANDRA-11824)
 * Set default streaming_socket_timeout_in_ms to 24 hours (CASSANDRA-11840)
 * Do not consider local node a valid source during replace (CASSANDRA-11848)
 * Add message dropped tasks to nodetool netstats (CASSANDRA-11855)
 * Avoid holding SSTableReaders for duration of incremental repair (CASSANDRA-11739)


3.6
 * Correctly migrate schema for frozen UDTs during 2.x -> 3.x upgrades
   (does not affect any released versions) (CASSANDRA-11613)
 * Allow server startup if JMX is configured directly (CASSANDRA-11725)
 * Prevent direct memory OOM on buffer pool allocations (CASSANDRA-11710)
 * Enhanced Compaction Logging (CASSANDRA-10805)
 * Make prepared statement cache size configurable (CASSANDRA-11555)
 * Integrated JMX authentication and authorization (CASSANDRA-10091)
 * Add units to stress ouput (CASSANDRA-11352)
 * Fix PER PARTITION LIMIT for single and multi partitions queries (CASSANDRA-11603)
 * Add uncompressed chunk cache for RandomAccessReader (CASSANDRA-5863)
 * Clarify ClusteringPrefix hierarchy (CASSANDRA-11213)
 * Always perform collision check before joining ring (CASSANDRA-10134)
 * SSTableWriter output discrepancy (CASSANDRA-11646)
 * Fix potential timeout in NativeTransportService.testConcurrentDestroys (CASSANDRA-10756)
 * Support large partitions on the 3.0 sstable format (CASSANDRA-11206,11763)
 * Add support to rebuild from specific range (CASSANDRA-10406)
 * Optimize the overlapping lookup by calculating all the
   bounds in advance (CASSANDRA-11571)
 * Support json/yaml output in nodetool tablestats (CASSANDRA-5977)
 * (stress) Add datacenter option to -node options (CASSANDRA-11591)
 * Fix handling of empty slices (CASSANDRA-11513)
 * Make number of cores used by cqlsh COPY visible to testing code (CASSANDRA-11437)
 * Allow filtering on clustering columns for queries without secondary indexes (CASSANDRA-11310)
 * Refactor Restriction hierarchy (CASSANDRA-11354)
 * Eliminate allocations in R/W path (CASSANDRA-11421)
 * Update Netty to 4.0.36 (CASSANDRA-11567)
 * Fix PER PARTITION LIMIT for queries requiring post-query ordering (CASSANDRA-11556)
 * Allow instantiation of UDTs and tuples in UDFs (CASSANDRA-10818)
 * Support UDT in CQLSSTableWriter (CASSANDRA-10624)
 * Support for non-frozen user-defined types, updating
   individual fields of user-defined types (CASSANDRA-7423)
 * Make LZ4 compression level configurable (CASSANDRA-11051)
 * Allow per-partition LIMIT clause in CQL (CASSANDRA-7017)
 * Make custom filtering more extensible with UserExpression (CASSANDRA-11295)
 * Improve field-checking and error reporting in cassandra.yaml (CASSANDRA-10649)
 * Print CAS stats in nodetool proxyhistograms (CASSANDRA-11507)
 * More user friendly error when providing an invalid token to nodetool (CASSANDRA-9348)
 * Add static column support to SASI index (CASSANDRA-11183)
 * Support EQ/PREFIX queries in SASI CONTAINS mode without tokenization (CASSANDRA-11434)
 * Support LIKE operator in prepared statements (CASSANDRA-11456)
 * Add a command to see if a Materialized View has finished building (CASSANDRA-9967)
 * Log endpoint and port associated with streaming operation (CASSANDRA-8777)
 * Print sensible units for all log messages (CASSANDRA-9692)
 * Upgrade Netty to version 4.0.34 (CASSANDRA-11096)
 * Break the CQL grammar into separate Parser and Lexer (CASSANDRA-11372)
 * Compress only inter-dc traffic by default (CASSANDRA-8888)
 * Add metrics to track write amplification (CASSANDRA-11420)
 * cassandra-stress: cannot handle "value-less" tables (CASSANDRA-7739)
 * Add/drop multiple columns in one ALTER TABLE statement (CASSANDRA-10411)
 * Add require_endpoint_verification opt for internode encryption (CASSANDRA-9220)
 * Add auto import java.util for UDF code block (CASSANDRA-11392)
 * Add --hex-format option to nodetool getsstables (CASSANDRA-11337)
 * sstablemetadata should print sstable min/max token (CASSANDRA-7159)
 * Do not wrap CassandraException in TriggerExecutor (CASSANDRA-9421)
 * COPY TO should have higher double precision (CASSANDRA-11255)
 * Stress should exit with non-zero status after failure (CASSANDRA-10340)
 * Add client to cqlsh SHOW_SESSION (CASSANDRA-8958)
 * Fix nodetool tablestats keyspace level metrics (CASSANDRA-11226)
 * Store repair options in parent_repair_history (CASSANDRA-11244)
 * Print current leveling in sstableofflinerelevel (CASSANDRA-9588)
 * Change repair message for keyspaces with RF 1 (CASSANDRA-11203)
 * Remove hard-coded SSL cipher suites and protocols (CASSANDRA-10508)
 * Improve concurrency in CompactionStrategyManager (CASSANDRA-10099)
 * (cqlsh) interpret CQL type for formatting blobs (CASSANDRA-11274)
 * Refuse to start and print txn log information in case of disk
   corruption (CASSANDRA-10112)
 * Resolve some eclipse-warnings (CASSANDRA-11086)
 * (cqlsh) Show static columns in a different color (CASSANDRA-11059)
 * Allow to remove TTLs on table with default_time_to_live (CASSANDRA-11207)
Merged from 3.0:
 * Disallow creating view with a static column (CASSANDRA-11602)
 * Reduce the amount of object allocations caused by the getFunctions methods (CASSANDRA-11593)
 * Potential error replaying commitlog with smallint/tinyint/date/time types (CASSANDRA-11618)
 * Fix queries with filtering on counter columns (CASSANDRA-11629)
 * Improve tombstone printing in sstabledump (CASSANDRA-11655)
 * Fix paging for range queries where all clustering columns are specified (CASSANDRA-11669)
 * Don't require HEAP_NEW_SIZE to be set when using G1 (CASSANDRA-11600)
 * Fix sstabledump not showing cells after tombstone marker (CASSANDRA-11654)
 * Ignore all LocalStrategy keyspaces for streaming and other related
   operations (CASSANDRA-11627)
 * Ensure columnfilter covers indexed columns for thrift 2i queries (CASSANDRA-11523)
 * Only open one sstable scanner per sstable (CASSANDRA-11412)
 * Option to specify ProtocolVersion in cassandra-stress (CASSANDRA-11410)
 * ArithmeticException in avgFunctionForDecimal (CASSANDRA-11485)
 * LogAwareFileLister should only use OLD sstable files in current folder to determine disk consistency (CASSANDRA-11470)
 * Notify indexers of expired rows during compaction (CASSANDRA-11329)
 * Properly respond with ProtocolError when a v1/v2 native protocol
   header is received (CASSANDRA-11464)
 * Validate that num_tokens and initial_token are consistent with one another (CASSANDRA-10120)
Merged from 2.2:
 * Exit JVM if JMX server fails to startup (CASSANDRA-11540)
 * Produce a heap dump when exiting on OOM (CASSANDRA-9861)
 * Restore ability to filter on clustering columns when using a 2i (CASSANDRA-11510)
 * JSON datetime formatting needs timezone (CASSANDRA-11137)
 * Fix is_dense recalculation for Thrift-updated tables (CASSANDRA-11502)
 * Remove unnescessary file existence check during anticompaction (CASSANDRA-11660)
 * Add missing files to debian packages (CASSANDRA-11642)
 * Avoid calling Iterables::concat in loops during ModificationStatement::getFunctions (CASSANDRA-11621)
 * cqlsh: COPY FROM should use regular inserts for single statement batches and
   report errors correctly if workers processes crash on initialization (CASSANDRA-11474)
 * Always close cluster with connection in CqlRecordWriter (CASSANDRA-11553)
 * Allow only DISTINCT queries with partition keys restrictions (CASSANDRA-11339)
 * CqlConfigHelper no longer requires both a keystore and truststore to work (CASSANDRA-11532)
 * Make deprecated repair methods backward-compatible with previous notification service (CASSANDRA-11430)
 * IncomingStreamingConnection version check message wrong (CASSANDRA-11462)
Merged from 2.1:
 * Support mlockall on IBM POWER arch (CASSANDRA-11576)
 * Add option to disable use of severity in DynamicEndpointSnitch (CASSANDRA-11737)
 * cqlsh COPY FROM fails for null values with non-prepared statements (CASSANDRA-11631)
 * Make cython optional in pylib/setup.py (CASSANDRA-11630)
 * Change order of directory searching for cassandra.in.sh to favor local one (CASSANDRA-11628)
 * cqlsh COPY FROM fails with []{} chars in UDT/tuple fields/values (CASSANDRA-11633)
 * clqsh: COPY FROM throws TypeError with Cython extensions enabled (CASSANDRA-11574)
 * cqlsh: COPY FROM ignores NULL values in conversion (CASSANDRA-11549)
 * Validate levels when building LeveledScanner to avoid overlaps with orphaned sstables (CASSANDRA-9935)


3.5
 * StaticTokenTreeBuilder should respect posibility of duplicate tokens (CASSANDRA-11525)
 * Correctly fix potential assertion error during compaction (CASSANDRA-11353)
 * Avoid index segment stitching in RAM which lead to OOM on big SSTable files (CASSANDRA-11383)
 * Fix clustering and row filters for LIKE queries on clustering columns (CASSANDRA-11397)
Merged from 3.0:
 * Fix rare NPE on schema upgrade from 2.x to 3.x (CASSANDRA-10943)
 * Improve backoff policy for cqlsh COPY FROM (CASSANDRA-11320)
 * Improve IF NOT EXISTS check in CREATE INDEX (CASSANDRA-11131)
 * Upgrade ohc to 0.4.3
 * Enable SO_REUSEADDR for JMX RMI server sockets (CASSANDRA-11093)
 * Allocate merkletrees with the correct size (CASSANDRA-11390)
 * Support streaming pre-3.0 sstables (CASSANDRA-10990)
 * Add backpressure to compressed or encrypted commit log (CASSANDRA-10971)
 * SSTableExport supports secondary index tables (CASSANDRA-11330)
 * Fix sstabledump to include missing info in debug output (CASSANDRA-11321)
 * Establish and implement canonical bulk reading workload(s) (CASSANDRA-10331)
 * Fix paging for IN queries on tables without clustering columns (CASSANDRA-11208)
 * Remove recursive call from CompositesSearcher (CASSANDRA-11304)
 * Fix filtering on non-primary key columns for queries without index (CASSANDRA-6377)
 * Fix sstableloader fail when using materialized view (CASSANDRA-11275)
Merged from 2.2:
 * DatabaseDescriptor should log stacktrace in case of Eception during seed provider creation (CASSANDRA-11312)
 * Use canonical path for directory in SSTable descriptor (CASSANDRA-10587)
 * Add cassandra-stress keystore option (CASSANDRA-9325)
 * Dont mark sstables as repairing with sub range repairs (CASSANDRA-11451)
 * Notify when sstables change after cancelling compaction (CASSANDRA-11373)
 * cqlsh: COPY FROM should check that explicit column names are valid (CASSANDRA-11333)
 * Add -Dcassandra.start_gossip startup option (CASSANDRA-10809)
 * Fix UTF8Validator.validate() for modified UTF-8 (CASSANDRA-10748)
 * Clarify that now() function is calculated on the coordinator node in CQL documentation (CASSANDRA-10900)
 * Fix bloom filter sizing with LCS (CASSANDRA-11344)
 * (cqlsh) Fix error when result is 0 rows with EXPAND ON (CASSANDRA-11092)
 * Add missing newline at end of bin/cqlsh (CASSANDRA-11325)
 * Unresolved hostname leads to replace being ignored (CASSANDRA-11210)
 * Only log yaml config once, at startup (CASSANDRA-11217)
 * Reference leak with parallel repairs on the same table (CASSANDRA-11215)
Merged from 2.1:
 * Add a -j parameter to scrub/cleanup/upgradesstables to state how
   many threads to use (CASSANDRA-11179)
 * COPY FROM on large datasets: fix progress report and debug performance (CASSANDRA-11053)
 * InvalidateKeys should have a weak ref to key cache (CASSANDRA-11176)


3.4
 * (cqlsh) add cqlshrc option to always connect using ssl (CASSANDRA-10458)
 * Cleanup a few resource warnings (CASSANDRA-11085)
 * Allow custom tracing implementations (CASSANDRA-10392)
 * Extract LoaderOptions to be able to be used from outside (CASSANDRA-10637)
 * fix OnDiskIndexTest to properly treat empty ranges (CASSANDRA-11205)
 * fix TrackerTest to handle new notifications (CASSANDRA-11178)
 * add SASI validation for partitioner and complex columns (CASSANDRA-11169)
 * Add caching of encrypted credentials in PasswordAuthenticator (CASSANDRA-7715)
 * fix SASI memtable switching on flush (CASSANDRA-11159)
 * Remove duplicate offline compaction tracking (CASSANDRA-11148)
 * fix EQ semantics of analyzed SASI indexes (CASSANDRA-11130)
 * Support long name output for nodetool commands (CASSANDRA-7950)
 * Encrypted hints (CASSANDRA-11040)
 * SASI index options validation (CASSANDRA-11136)
 * Optimize disk seek using min/max column name meta data when the LIMIT clause is used
   (CASSANDRA-8180)
 * Add LIKE support to CQL3 (CASSANDRA-11067)
 * Generic Java UDF types (CASSANDRA-10819)
 * cqlsh: Include sub-second precision in timestamps by default (CASSANDRA-10428)
 * Set javac encoding to utf-8 (CASSANDRA-11077)
 * Integrate SASI index into Cassandra (CASSANDRA-10661)
 * Add --skip-flush option to nodetool snapshot
 * Skip values for non-queried columns (CASSANDRA-10657)
 * Add support for secondary indexes on static columns (CASSANDRA-8103)
 * CommitLogUpgradeTestMaker creates broken commit logs (CASSANDRA-11051)
 * Add metric for number of dropped mutations (CASSANDRA-10866)
 * Simplify row cache invalidation code (CASSANDRA-10396)
 * Support user-defined compaction through nodetool (CASSANDRA-10660)
 * Stripe view locks by key and table ID to reduce contention (CASSANDRA-10981)
 * Add nodetool gettimeout and settimeout commands (CASSANDRA-10953)
 * Add 3.0 metadata to sstablemetadata output (CASSANDRA-10838)
Merged from 3.0:
 * MV should only query complex columns included in the view (CASSANDRA-11069)
 * Failed aggregate creation breaks server permanently (CASSANDRA-11064)
 * Add sstabledump tool (CASSANDRA-7464)
 * Introduce backpressure for hints (CASSANDRA-10972)
 * Fix ClusteringPrefix not being able to read tombstone range boundaries (CASSANDRA-11158)
 * Prevent logging in sandboxed state (CASSANDRA-11033)
 * Disallow drop/alter operations of UDTs used by UDAs (CASSANDRA-10721)
 * Add query time validation method on Index (CASSANDRA-11043)
 * Avoid potential AssertionError in mixed version cluster (CASSANDRA-11128)
 * Properly handle hinted handoff after topology changes (CASSANDRA-5902)
 * AssertionError when listing sstable files on inconsistent disk state (CASSANDRA-11156)
 * Fix wrong rack counting and invalid conditions check for TokenAllocation
   (CASSANDRA-11139)
 * Avoid creating empty hint files (CASSANDRA-11090)
 * Fix leak detection strong reference loop using weak reference (CASSANDRA-11120)
 * Configurie BatchlogManager to stop delayed tasks on shutdown (CASSANDRA-11062)
 * Hadoop integration is incompatible with Cassandra Driver 3.0.0 (CASSANDRA-11001)
 * Add dropped_columns to the list of schema table so it gets handled
   properly (CASSANDRA-11050)
 * Fix NPE when using forceRepairRangeAsync without DC (CASSANDRA-11239)
Merged from 2.2:
 * Preserve order for preferred SSL cipher suites (CASSANDRA-11164)
 * Range.compareTo() violates the contract of Comparable (CASSANDRA-11216)
 * Avoid NPE when serializing ErrorMessage with null message (CASSANDRA-11167)
 * Replacing an aggregate with a new version doesn't reset INITCOND (CASSANDRA-10840)
 * (cqlsh) cqlsh cannot be called through symlink (CASSANDRA-11037)
 * fix ohc and java-driver pom dependencies in build.xml (CASSANDRA-10793)
 * Protect from keyspace dropped during repair (CASSANDRA-11065)
 * Handle adding fields to a UDT in SELECT JSON and toJson() (CASSANDRA-11146)
 * Better error message for cleanup (CASSANDRA-10991)
 * cqlsh pg-style-strings broken if line ends with ';' (CASSANDRA-11123)
 * Always persist upsampled index summaries (CASSANDRA-10512)
 * (cqlsh) Fix inconsistent auto-complete (CASSANDRA-10733)
 * Make SELECT JSON and toJson() threadsafe (CASSANDRA-11048)
 * Fix SELECT on tuple relations for mixed ASC/DESC clustering order (CASSANDRA-7281)
 * Use cloned TokenMetadata in size estimates to avoid race against membership check
   (CASSANDRA-10736)
 * (cqlsh) Support utf-8/cp65001 encoding on Windows (CASSANDRA-11030)
 * Fix paging on DISTINCT queries repeats result when first row in partition changes
   (CASSANDRA-10010)
 * (cqlsh) Support timezone conversion using pytz (CASSANDRA-10397)
 * cqlsh: change default encoding to UTF-8 (CASSANDRA-11124)
Merged from 2.1:
 * Checking if an unlogged batch is local is inefficient (CASSANDRA-11529)
 * Fix out-of-space error treatment in memtable flushing (CASSANDRA-11448).
 * Don't do defragmentation if reading from repaired sstables (CASSANDRA-10342)
 * Fix streaming_socket_timeout_in_ms not enforced (CASSANDRA-11286)
 * Avoid dropping message too quickly due to missing unit conversion (CASSANDRA-11302)
 * Don't remove FailureDetector history on removeEndpoint (CASSANDRA-10371)
 * Only notify if repair status changed (CASSANDRA-11172)
 * Use logback setting for 'cassandra -v' command (CASSANDRA-10767)
 * Fix sstableloader to unthrottle streaming by default (CASSANDRA-9714)
 * Fix incorrect warning in 'nodetool status' (CASSANDRA-10176)
 * Properly release sstable ref when doing offline scrub (CASSANDRA-10697)
 * Improve nodetool status performance for large cluster (CASSANDRA-7238)
 * Gossiper#isEnabled is not thread safe (CASSANDRA-11116)
 * Avoid major compaction mixing repaired and unrepaired sstables in DTCS (CASSANDRA-11113)
 * Make it clear what DTCS timestamp_resolution is used for (CASSANDRA-11041)
 * (cqlsh) Display milliseconds when datetime overflows (CASSANDRA-10625)


3.3
 * Avoid infinite loop if owned range is smaller than number of
   data dirs (CASSANDRA-11034)
 * Avoid bootstrap hanging when existing nodes have no data to stream (CASSANDRA-11010)
Merged from 3.0:
 * Remove double initialization of newly added tables (CASSANDRA-11027)
 * Filter keys searcher results by target range (CASSANDRA-11104)
 * Fix deserialization of legacy read commands (CASSANDRA-11087)
 * Fix incorrect computation of deletion time in sstable metadata (CASSANDRA-11102)
 * Avoid memory leak when collecting sstable metadata (CASSANDRA-11026)
 * Mutations do not block for completion under view lock contention (CASSANDRA-10779)
 * Invalidate legacy schema tables when unloading them (CASSANDRA-11071)
 * (cqlsh) handle INSERT and UPDATE statements with LWT conditions correctly
   (CASSANDRA-11003)
 * Fix DISTINCT queries in mixed version clusters (CASSANDRA-10762)
 * Migrate build status for indexes along with legacy schema (CASSANDRA-11046)
 * Ensure SSTables for legacy KEYS indexes can be read (CASSANDRA-11045)
 * Added support for IBM zSystems architecture (CASSANDRA-11054)
 * Update CQL documentation (CASSANDRA-10899)
 * Check the column name, not cell name, for dropped columns when reading
   legacy sstables (CASSANDRA-11018)
 * Don't attempt to index clustering values of static rows (CASSANDRA-11021)
 * Remove checksum files after replaying hints (CASSANDRA-10947)
 * Support passing base table metadata to custom 2i validation (CASSANDRA-10924)
 * Ensure stale index entries are purged during reads (CASSANDRA-11013)
 * (cqlsh) Also apply --connect-timeout to control connection
   timeout (CASSANDRA-10959)
 * Fix AssertionError when removing from list using UPDATE (CASSANDRA-10954)
 * Fix UnsupportedOperationException when reading old sstable with range
   tombstone (CASSANDRA-10743)
 * MV should use the maximum timestamp of the primary key (CASSANDRA-10910)
 * Fix potential assertion error during compaction (CASSANDRA-10944)
Merged from 2.2:
 * maxPurgeableTimestamp needs to check memtables too (CASSANDRA-9949)
 * Apply change to compaction throughput in real time (CASSANDRA-10025)
 * (cqlsh) encode input correctly when saving history
 * Fix potential NPE on ORDER BY queries with IN (CASSANDRA-10955)
 * Start L0 STCS-compactions even if there is a L0 -> L1 compaction
   going (CASSANDRA-10979)
 * Make UUID LSB unique per process (CASSANDRA-7925)
 * Avoid NPE when performing sstable tasks (scrub etc.) (CASSANDRA-10980)
 * Make sure client gets tombstone overwhelmed warning (CASSANDRA-9465)
 * Fix error streaming section more than 2GB (CASSANDRA-10961)
 * Histogram buckets exposed in jmx are sorted incorrectly (CASSANDRA-10975)
 * Enable GC logging by default (CASSANDRA-10140)
 * Optimize pending range computation (CASSANDRA-9258)
 * Skip commit log and saved cache directories in SSTable version startup check (CASSANDRA-10902)
 * drop/alter user should be case sensitive (CASSANDRA-10817)
Merged from 2.1:
 * test_bulk_round_trip_blogposts is failing occasionally (CASSANDRA-10938)
 * Fix isJoined return true only after becoming cluster member (CASANDRA-11007)
 * Fix bad gossip generation seen in long-running clusters (CASSANDRA-10969)
 * Avoid NPE when incremental repair fails (CASSANDRA-10909)
 * Unmark sstables compacting once they are done in cleanup/scrub/upgradesstables (CASSANDRA-10829)
 * Allow simultaneous bootstrapping with strict consistency when no vnodes are used (CASSANDRA-11005)
 * Log a message when major compaction does not result in a single file (CASSANDRA-10847)
 * (cqlsh) fix cqlsh_copy_tests when vnodes are disabled (CASSANDRA-10997)
 * (cqlsh) Add request timeout option to cqlsh (CASSANDRA-10686)
 * Avoid AssertionError while submitting hint with LWT (CASSANDRA-10477)
 * If CompactionMetadata is not in stats file, use index summary instead (CASSANDRA-10676)
 * Retry sending gossip syn multiple times during shadow round (CASSANDRA-8072)
 * Fix pending range calculation during moves (CASSANDRA-10887)
 * Sane default (200Mbps) for inter-DC streaming througput (CASSANDRA-8708)



3.2
 * Make sure tokens don't exist in several data directories (CASSANDRA-6696)
 * Add requireAuthorization method to IAuthorizer (CASSANDRA-10852)
 * Move static JVM options to conf/jvm.options file (CASSANDRA-10494)
 * Fix CassandraVersion to accept x.y version string (CASSANDRA-10931)
 * Add forceUserDefinedCleanup to allow more flexible cleanup (CASSANDRA-10708)
 * (cqlsh) allow setting TTL with COPY (CASSANDRA-9494)
 * Fix counting of received sstables in streaming (CASSANDRA-10949)
 * Implement hints compression (CASSANDRA-9428)
 * Fix potential assertion error when reading static columns (CASSANDRA-10903)
 * Fix EstimatedHistogram creation in nodetool tablehistograms (CASSANDRA-10859)
 * Establish bootstrap stream sessions sequentially (CASSANDRA-6992)
 * Sort compactionhistory output by timestamp (CASSANDRA-10464)
 * More efficient BTree removal (CASSANDRA-9991)
 * Make tablehistograms accept the same syntax as tablestats (CASSANDRA-10149)
 * Group pending compactions based on table (CASSANDRA-10718)
 * Add compressor name in sstablemetadata output (CASSANDRA-9879)
 * Fix type casting for counter columns (CASSANDRA-10824)
 * Prevent running Cassandra as root (CASSANDRA-8142)
 * bound maximum in-flight commit log replay mutation bytes to 64 megabytes (CASSANDRA-8639)
 * Normalize all scripts (CASSANDRA-10679)
 * Make compression ratio much more accurate (CASSANDRA-10225)
 * Optimize building of Clustering object when only one is created (CASSANDRA-10409)
 * Make index building pluggable (CASSANDRA-10681)
 * Add sstable flush observer (CASSANDRA-10678)
 * Improve NTS endpoints calculation (CASSANDRA-10200)
 * Improve performance of the folderSize function (CASSANDRA-10677)
 * Add support for type casting in selection clause (CASSANDRA-10310)
 * Added graphing option to cassandra-stress (CASSANDRA-7918)
 * Abort in-progress queries that time out (CASSANDRA-7392)
 * Add transparent data encryption core classes (CASSANDRA-9945)
Merged from 3.0:
 * Better handling of SSL connection errors inter-node (CASSANDRA-10816)
 * Avoid NoSuchElementException when executing empty batch (CASSANDRA-10711)
 * Avoid building PartitionUpdate in toString (CASSANDRA-10897)
 * Reduce heap spent when receiving many SSTables (CASSANDRA-10797)
 * Add back support for 3rd party auth providers to bulk loader (CASSANDRA-10873)
 * Eliminate the dependency on jgrapht for UDT resolution (CASSANDRA-10653)
 * (Hadoop) Close Clusters and Sessions in Hadoop Input/Output classes (CASSANDRA-10837)
 * Fix sstableloader not working with upper case keyspace name (CASSANDRA-10806)
Merged from 2.2:
 * jemalloc detection fails due to quoting issues in regexv (CASSANDRA-10946)
 * (cqlsh) show correct column names for empty result sets (CASSANDRA-9813)
 * Add new types to Stress (CASSANDRA-9556)
 * Add property to allow listening on broadcast interface (CASSANDRA-9748)
Merged from 2.1:
 * Match cassandra-loader options in COPY FROM (CASSANDRA-9303)
 * Fix binding to any address in CqlBulkRecordWriter (CASSANDRA-9309)
 * cqlsh fails to decode utf-8 characters for text typed columns (CASSANDRA-10875)
 * Log error when stream session fails (CASSANDRA-9294)
 * Fix bugs in commit log archiving startup behavior (CASSANDRA-10593)
 * (cqlsh) further optimise COPY FROM (CASSANDRA-9302)
 * Allow CREATE TABLE WITH ID (CASSANDRA-9179)
 * Make Stress compiles within eclipse (CASSANDRA-10807)
 * Cassandra Daemon should print JVM arguments (CASSANDRA-10764)
 * Allow cancellation of index summary redistribution (CASSANDRA-8805)


3.1.1
Merged from 3.0:
  * Fix upgrade data loss due to range tombstone deleting more data than then should
    (CASSANDRA-10822)


3.1
Merged from 3.0:
 * Avoid MV race during node decommission (CASSANDRA-10674)
 * Disable reloading of GossipingPropertyFileSnitch (CASSANDRA-9474)
 * Handle single-column deletions correction in materialized views
   when the column is part of the view primary key (CASSANDRA-10796)
 * Fix issue with datadir migration on upgrade (CASSANDRA-10788)
 * Fix bug with range tombstones on reverse queries and test coverage for
   AbstractBTreePartition (CASSANDRA-10059)
 * Remove 64k limit on collection elements (CASSANDRA-10374)
 * Remove unclear Indexer.indexes() method (CASSANDRA-10690)
 * Fix NPE on stream read error (CASSANDRA-10771)
 * Normalize cqlsh DESC output (CASSANDRA-10431)
 * Rejects partition range deletions when columns are specified (CASSANDRA-10739)
 * Fix error when saving cached key for old format sstable (CASSANDRA-10778)
 * Invalidate prepared statements on DROP INDEX (CASSANDRA-10758)
 * Fix SELECT statement with IN restrictions on partition key,
   ORDER BY and LIMIT (CASSANDRA-10729)
 * Improve stress performance over 1k threads (CASSANDRA-7217)
 * Wait for migration responses to complete before bootstrapping (CASSANDRA-10731)
 * Unable to create a function with argument of type Inet (CASSANDRA-10741)
 * Fix backward incompatibiliy in CqlInputFormat (CASSANDRA-10717)
 * Correctly preserve deletion info on updated rows when notifying indexers
   of single-row deletions (CASSANDRA-10694)
 * Notify indexers of partition delete during cleanup (CASSANDRA-10685)
 * Keep the file open in trySkipCache (CASSANDRA-10669)
 * Updated trigger example (CASSANDRA-10257)
Merged from 2.2:
 * Verify tables in pseudo-system keyspaces at startup (CASSANDRA-10761)
 * Fix IllegalArgumentException in DataOutputBuffer.reallocate for large buffers (CASSANDRA-10592)
 * Show CQL help in cqlsh in web browser (CASSANDRA-7225)
 * Serialize on disk the proper SSTable compression ratio (CASSANDRA-10775)
 * Reject index queries while the index is building (CASSANDRA-8505)
 * CQL.textile syntax incorrectly includes optional keyspace for aggregate SFUNC and FINALFUNC (CASSANDRA-10747)
 * Fix JSON update with prepared statements (CASSANDRA-10631)
 * Don't do anticompaction after subrange repair (CASSANDRA-10422)
 * Fix SimpleDateType type compatibility (CASSANDRA-10027)
 * (Hadoop) fix splits calculation (CASSANDRA-10640)
 * (Hadoop) ensure that Cluster instances are always closed (CASSANDRA-10058)
Merged from 2.1:
 * Fix Stress profile parsing on Windows (CASSANDRA-10808)
 * Fix incremental repair hang when replica is down (CASSANDRA-10288)
 * Optimize the way we check if a token is repaired in anticompaction (CASSANDRA-10768)
 * Add proper error handling to stream receiver (CASSANDRA-10774)
 * Warn or fail when changing cluster topology live (CASSANDRA-10243)
 * Status command in debian/ubuntu init script doesn't work (CASSANDRA-10213)
 * Some DROP ... IF EXISTS incorrectly result in exceptions on non-existing KS (CASSANDRA-10658)
 * DeletionTime.compareTo wrong in rare cases (CASSANDRA-10749)
 * Force encoding when computing statement ids (CASSANDRA-10755)
 * Properly reject counters as map keys (CASSANDRA-10760)
 * Fix the sstable-needs-cleanup check (CASSANDRA-10740)
 * (cqlsh) Print column names before COPY operation (CASSANDRA-8935)
 * Fix CompressedInputStream for proper cleanup (CASSANDRA-10012)
 * (cqlsh) Support counters in COPY commands (CASSANDRA-9043)
 * Try next replica if not possible to connect to primary replica on
   ColumnFamilyRecordReader (CASSANDRA-2388)
 * Limit window size in DTCS (CASSANDRA-10280)
 * sstableloader does not use MAX_HEAP_SIZE env parameter (CASSANDRA-10188)
 * (cqlsh) Improve COPY TO performance and error handling (CASSANDRA-9304)
 * Create compression chunk for sending file only (CASSANDRA-10680)
 * Forbid compact clustering column type changes in ALTER TABLE (CASSANDRA-8879)
 * Reject incremental repair with subrange repair (CASSANDRA-10422)
 * Add a nodetool command to refresh size_estimates (CASSANDRA-9579)
 * Invalidate cache after stream receive task is completed (CASSANDRA-10341)
 * Reject counter writes in CQLSSTableWriter (CASSANDRA-10258)
 * Remove superfluous COUNTER_MUTATION stage mapping (CASSANDRA-10605)


3.0
 * Fix AssertionError while flushing memtable due to materialized views
   incorrectly inserting empty rows (CASSANDRA-10614)
 * Store UDA initcond as CQL literal in the schema table, instead of a blob (CASSANDRA-10650)
 * Don't use -1 for the position of partition key in schema (CASSANDRA-10491)
 * Fix distinct queries in mixed version cluster (CASSANDRA-10573)
 * Skip sstable on clustering in names query (CASSANDRA-10571)
 * Remove value skipping as it breaks read-repair (CASSANDRA-10655)
 * Fix bootstrapping with MVs (CASSANDRA-10621)
 * Make sure EACH_QUORUM reads are using NTS (CASSANDRA-10584)
 * Fix MV replica filtering for non-NetworkTopologyStrategy (CASSANDRA-10634)
 * (Hadoop) fix CIF describeSplits() not handling 0 size estimates (CASSANDRA-10600)
 * Fix reading of legacy sstables (CASSANDRA-10590)
 * Use CQL type names in schema metadata tables (CASSANDRA-10365)
 * Guard batchlog replay against integer division by zero (CASSANDRA-9223)
 * Fix bug when adding a column to thrift with the same name than a primary key (CASSANDRA-10608)
 * Add client address argument to IAuthenticator::newSaslNegotiator (CASSANDRA-8068)
 * Fix implementation of LegacyLayout.LegacyBoundComparator (CASSANDRA-10602)
 * Don't use 'names query' read path for counters (CASSANDRA-10572)
 * Fix backward compatibility for counters (CASSANDRA-10470)
 * Remove memory_allocator paramter from cassandra.yaml (CASSANDRA-10581,10628)
 * Execute the metadata reload task of all registered indexes on CFS::reload (CASSANDRA-10604)
 * Fix thrift cas operations with defined columns (CASSANDRA-10576)
 * Fix PartitionUpdate.operationCount()for updates with static column operations (CASSANDRA-10606)
 * Fix thrift get() queries with defined columns (CASSANDRA-10586)
 * Fix marking of indexes as built and removed (CASSANDRA-10601)
 * Skip initialization of non-registered 2i instances, remove Index::getIndexName (CASSANDRA-10595)
 * Fix batches on multiple tables (CASSANDRA-10554)
 * Ensure compaction options are validated when updating KeyspaceMetadata (CASSANDRA-10569)
 * Flatten Iterator Transformation Hierarchy (CASSANDRA-9975)
 * Remove token generator (CASSANDRA-5261)
 * RolesCache should not be created for any authenticator that does not requireAuthentication (CASSANDRA-10562)
 * Fix LogTransaction checking only a single directory for files (CASSANDRA-10421)
 * Fix handling of range tombstones when reading old format sstables (CASSANDRA-10360)
 * Aggregate with Initial Condition fails with C* 3.0 (CASSANDRA-10367)
Merged from 2.2:
 * (cqlsh) show partial trace if incomplete after max_trace_wait (CASSANDRA-7645)
 * Use most up-to-date version of schema for system tables (CASSANDRA-10652)
 * Deprecate memory_allocator in cassandra.yaml (CASSANDRA-10581,10628)
 * Expose phi values from failure detector via JMX and tweak debug
   and trace logging (CASSANDRA-9526)
 * Fix IllegalArgumentException in DataOutputBuffer.reallocate for large buffers (CASSANDRA-10592)
Merged from 2.1:
 * Shutdown compaction in drain to prevent leak (CASSANDRA-10079)
 * (cqlsh) fix COPY using wrong variable name for time_format (CASSANDRA-10633)
 * Do not run SizeEstimatesRecorder if a node is not a member of the ring (CASSANDRA-9912)
 * Improve handling of dead nodes in gossip (CASSANDRA-10298)
 * Fix logback-tools.xml incorrectly configured for outputing to System.err
   (CASSANDRA-9937)
 * Fix streaming to catch exception so retry not fail (CASSANDRA-10557)
 * Add validation method to PerRowSecondaryIndex (CASSANDRA-10092)
 * Support encrypted and plain traffic on the same port (CASSANDRA-10559)
 * Do STCS in DTCS windows (CASSANDRA-10276)
 * Avoid repetition of JVM_OPTS in debian package (CASSANDRA-10251)
 * Fix potential NPE from handling result of SIM.highestSelectivityIndex (CASSANDRA-10550)
 * Fix paging issues with partitions containing only static columns data (CASSANDRA-10381)
 * Fix conditions on static columns (CASSANDRA-10264)
 * AssertionError: attempted to delete non-existing file CommitLog (CASSANDRA-10377)
 * Fix sorting for queries with an IN condition on partition key columns (CASSANDRA-10363)


3.0-rc2
 * Fix SELECT DISTINCT queries between 2.2.2 nodes and 3.0 nodes (CASSANDRA-10473)
 * Remove circular references in SegmentedFile (CASSANDRA-10543)
 * Ensure validation of indexed values only occurs once per-partition (CASSANDRA-10536)
 * Fix handling of static columns for range tombstones in thrift (CASSANDRA-10174)
 * Support empty ColumnFilter for backward compatility on empty IN (CASSANDRA-10471)
 * Remove Pig support (CASSANDRA-10542)
 * Fix LogFile throws Exception when assertion is disabled (CASSANDRA-10522)
 * Revert CASSANDRA-7486, make CMS default GC, move GC config to
   conf/jvm.options (CASSANDRA-10403)
 * Fix TeeingAppender causing some logs to be truncated/empty (CASSANDRA-10447)
 * Allow EACH_QUORUM for reads (CASSANDRA-9602)
 * Fix potential ClassCastException while upgrading (CASSANDRA-10468)
 * Fix NPE in MVs on update (CASSANDRA-10503)
 * Only include modified cell data in indexing deltas (CASSANDRA-10438)
 * Do not load keyspace when creating sstable writer (CASSANDRA-10443)
 * If node is not yet gossiping write all MV updates to batchlog only (CASSANDRA-10413)
 * Re-populate token metadata after commit log recovery (CASSANDRA-10293)
 * Provide additional metrics for materialized views (CASSANDRA-10323)
 * Flush system schema tables after local schema changes (CASSANDRA-10429)
Merged from 2.2:
 * Reduce contention getting instances of CompositeType (CASSANDRA-10433)
 * Fix the regression when using LIMIT with aggregates (CASSANDRA-10487)
 * Avoid NoClassDefFoundError during DataDescriptor initialization on windows (CASSANDRA-10412)
 * Preserve case of quoted Role & User names (CASSANDRA-10394)
 * cqlsh pg-style-strings broken (CASSANDRA-10484)
 * cqlsh prompt includes name of keyspace after failed `use` statement (CASSANDRA-10369)
Merged from 2.1:
 * (cqlsh) Distinguish negative and positive infinity in output (CASSANDRA-10523)
 * (cqlsh) allow custom time_format for COPY TO (CASSANDRA-8970)
 * Don't allow startup if the node's rack has changed (CASSANDRA-10242)
 * (cqlsh) show partial trace if incomplete after max_trace_wait (CASSANDRA-7645)
 * Allow LOCAL_JMX to be easily overridden (CASSANDRA-10275)
 * Mark nodes as dead even if they've already left (CASSANDRA-10205)


3.0.0-rc1
 * Fix mixed version read request compatibility for compact static tables
   (CASSANDRA-10373)
 * Fix paging of DISTINCT with static and IN (CASSANDRA-10354)
 * Allow MATERIALIZED VIEW's SELECT statement to restrict primary key
   columns (CASSANDRA-9664)
 * Move crc_check_chance out of compression options (CASSANDRA-9839)
 * Fix descending iteration past end of BTreeSearchIterator (CASSANDRA-10301)
 * Transfer hints to a different node on decommission (CASSANDRA-10198)
 * Check partition keys for CAS operations during stmt validation (CASSANDRA-10338)
 * Add custom query expressions to SELECT (CASSANDRA-10217)
 * Fix minor bugs in MV handling (CASSANDRA-10362)
 * Allow custom indexes with 0,1 or multiple target columns (CASSANDRA-10124)
 * Improve MV schema representation (CASSANDRA-9921)
 * Add flag to enable/disable coordinator batchlog for MV writes (CASSANDRA-10230)
 * Update cqlsh COPY for new internal driver serialization interface (CASSANDRA-10318)
 * Give index implementations more control over rebuild operations (CASSANDRA-10312)
 * Update index file format (CASSANDRA-10314)
 * Add "shadowable" row tombstones to deal with mv timestamp issues (CASSANDRA-10261)
 * CFS.loadNewSSTables() broken for pre-3.0 sstables
 * Cache selected index in read command to reduce lookups (CASSANDRA-10215)
 * Small optimizations of sstable index serialization (CASSANDRA-10232)
 * Support for both encrypted and unencrypted native transport connections (CASSANDRA-9590)
Merged from 2.2:
 * Configurable page size in cqlsh (CASSANDRA-9855)
 * Defer default role manager setup until all nodes are on 2.2+ (CASSANDRA-9761)
 * Handle missing RoleManager in config after upgrade to 2.2 (CASSANDRA-10209)
Merged from 2.1:
 * Bulk Loader API could not tolerate even node failure (CASSANDRA-10347)
 * Avoid misleading pushed notifications when multiple nodes
   share an rpc_address (CASSANDRA-10052)
 * Fix dropping undroppable when message queue is full (CASSANDRA-10113)
 * Fix potential ClassCastException during paging (CASSANDRA-10352)
 * Prevent ALTER TYPE from creating circular references (CASSANDRA-10339)
 * Fix cache handling of 2i and base tables (CASSANDRA-10155, 10359)
 * Fix NPE in nodetool compactionhistory (CASSANDRA-9758)
 * (Pig) support BulkOutputFormat as a URL parameter (CASSANDRA-7410)
 * BATCH statement is broken in cqlsh (CASSANDRA-10272)
 * (cqlsh) Make cqlsh PEP8 Compliant (CASSANDRA-10066)
 * (cqlsh) Fix error when starting cqlsh with --debug (CASSANDRA-10282)
 * Scrub, Cleanup and Upgrade do not unmark compacting until all operations
   have completed, regardless of the occurence of exceptions (CASSANDRA-10274)


3.0.0-beta2
 * Fix columns returned by AbstractBtreePartitions (CASSANDRA-10220)
 * Fix backward compatibility issue due to AbstractBounds serialization bug (CASSANDRA-9857)
 * Fix startup error when upgrading nodes (CASSANDRA-10136)
 * Base table PRIMARY KEY can be assumed to be NOT NULL in MV creation (CASSANDRA-10147)
 * Improve batchlog write patch (CASSANDRA-9673)
 * Re-apply MaterializedView updates on commitlog replay (CASSANDRA-10164)
 * Require AbstractType.isByteOrderComparable declaration in constructor (CASSANDRA-9901)
 * Avoid digest mismatch on upgrade to 3.0 (CASSANDRA-9554)
 * Fix Materialized View builder when adding multiple MVs (CASSANDRA-10156)
 * Choose better poolingOptions for protocol v4 in cassandra-stress (CASSANDRA-10182)
 * Fix LWW bug affecting Materialized Views (CASSANDRA-10197)
 * Ensures frozen sets and maps are always sorted (CASSANDRA-10162)
 * Don't deadlock when flushing CFS backed custom indexes (CASSANDRA-10181)
 * Fix double flushing of secondary index tables (CASSANDRA-10180)
 * Fix incorrect handling of range tombstones in thrift (CASSANDRA-10046)
 * Only use batchlog when paired materialized view replica is remote (CASSANDRA-10061)
 * Reuse TemporalRow when updating multiple MaterializedViews (CASSANDRA-10060)
 * Validate gc_grace_seconds for batchlog writes and MVs (CASSANDRA-9917)
 * Fix sstablerepairedset (CASSANDRA-10132)
Merged from 2.2:
 * Cancel transaction for sstables we wont redistribute index summary
   for (CASSANDRA-10270)
 * Retry snapshot deletion after compaction and gc on Windows (CASSANDRA-10222)
 * Fix failure to start with space in directory path on Windows (CASSANDRA-10239)
 * Fix repair hang when snapshot failed (CASSANDRA-10057)
 * Fall back to 1/4 commitlog volume for commitlog_total_space on small disks
   (CASSANDRA-10199)
Merged from 2.1:
 * Added configurable warning threshold for GC duration (CASSANDRA-8907)
 * Fix handling of streaming EOF (CASSANDRA-10206)
 * Only check KeyCache when it is enabled
 * Change streaming_socket_timeout_in_ms default to 1 hour (CASSANDRA-8611)
 * (cqlsh) update list of CQL keywords (CASSANDRA-9232)
 * Add nodetool gettraceprobability command (CASSANDRA-10234)
Merged from 2.0:
 * Fix rare race where older gossip states can be shadowed (CASSANDRA-10366)
 * Fix consolidating racks violating the RF contract (CASSANDRA-10238)
 * Disallow decommission when node is in drained state (CASSANDRA-8741)


2.2.1
 * Fix race during construction of commit log (CASSANDRA-10049)
 * Fix LeveledCompactionStrategyTest (CASSANDRA-9757)
 * Fix broken UnbufferedDataOutputStreamPlus.writeUTF (CASSANDRA-10203)
 * (cqlsh) default load-from-file encoding to utf-8 (CASSANDRA-9898)
 * Avoid returning Permission.NONE when failing to query users table (CASSANDRA-10168)
 * (cqlsh) add CLEAR command (CASSANDRA-10086)
 * Support string literals as Role names for compatibility (CASSANDRA-10135)
Merged from 2.1:
 * Only check KeyCache when it is enabled
 * Change streaming_socket_timeout_in_ms default to 1 hour (CASSANDRA-8611)
 * (cqlsh) update list of CQL keywords (CASSANDRA-9232)


3.0.0-beta1
 * Redesign secondary index API (CASSANDRA-9459, 7771, 9041)
 * Fix throwing ReadFailure instead of ReadTimeout on range queries (CASSANDRA-10125)
 * Rewrite hinted handoff (CASSANDRA-6230)
 * Fix query on static compact tables (CASSANDRA-10093)
 * Fix race during construction of commit log (CASSANDRA-10049)
 * Add option to only purge repaired tombstones (CASSANDRA-6434)
 * Change authorization handling for MVs (CASSANDRA-9927)
 * Add custom JMX enabled executor for UDF sandbox (CASSANDRA-10026)
 * Fix row deletion bug for Materialized Views (CASSANDRA-10014)
 * Support mixed-version clusters with Cassandra 2.1 and 2.2 (CASSANDRA-9704)
 * Fix multiple slices on RowSearchers (CASSANDRA-10002)
 * Fix bug in merging of collections (CASSANDRA-10001)
 * Optimize batchlog replay to avoid full scans (CASSANDRA-7237)
 * Repair improvements when using vnodes (CASSANDRA-5220)
 * Disable scripted UDFs by default (CASSANDRA-9889)
 * Bytecode inspection for Java-UDFs (CASSANDRA-9890)
 * Use byte to serialize MT hash length (CASSANDRA-9792)
 * Replace usage of Adler32 with CRC32 (CASSANDRA-8684)
 * Fix migration to new format from 2.1 SSTable (CASSANDRA-10006)
 * SequentialWriter should extend BufferedDataOutputStreamPlus (CASSANDRA-9500)
 * Use the same repairedAt timestamp within incremental repair session (CASSANDRA-9111)
Merged from 2.2:
 * Allow count(*) and count(1) to be use as normal aggregation (CASSANDRA-10114)
 * An NPE is thrown if the column name is unknown for an IN relation (CASSANDRA-10043)
 * Apply commit_failure_policy to more errors on startup (CASSANDRA-9749)
 * Fix histogram overflow exception (CASSANDRA-9973)
 * Route gossip messages over dedicated socket (CASSANDRA-9237)
 * Add checksum to saved cache files (CASSANDRA-9265)
 * Log warning when using an aggregate without partition key (CASSANDRA-9737)
Merged from 2.1:
 * (cqlsh) Allow encoding to be set through command line (CASSANDRA-10004)
 * Add new JMX methods to change local compaction strategy (CASSANDRA-9965)
 * Write hints for paxos commits (CASSANDRA-7342)
 * (cqlsh) Fix timestamps before 1970 on Windows, always
   use UTC for timestamp display (CASSANDRA-10000)
 * (cqlsh) Avoid overwriting new config file with old config
   when both exist (CASSANDRA-9777)
 * Release snapshot selfRef when doing snapshot repair (CASSANDRA-9998)
 * Cannot replace token does not exist - DN node removed as Fat Client (CASSANDRA-9871)
Merged from 2.0:
 * Don't cast expected bf size to an int (CASSANDRA-9959)
 * Make getFullyExpiredSSTables less expensive (CASSANDRA-9882)


3.0.0-alpha1
 * Implement proper sandboxing for UDFs (CASSANDRA-9402)
 * Simplify (and unify) cleanup of compaction leftovers (CASSANDRA-7066)
 * Allow extra schema definitions in cassandra-stress yaml (CASSANDRA-9850)
 * Metrics should use up to date nomenclature (CASSANDRA-9448)
 * Change CREATE/ALTER TABLE syntax for compression (CASSANDRA-8384)
 * Cleanup crc and adler code for java 8 (CASSANDRA-9650)
 * Storage engine refactor (CASSANDRA-8099, 9743, 9746, 9759, 9781, 9808, 9825,
   9848, 9705, 9859, 9867, 9874, 9828, 9801)
 * Update Guava to 18.0 (CASSANDRA-9653)
 * Bloom filter false positive ratio is not honoured (CASSANDRA-8413)
 * New option for cassandra-stress to leave a ratio of columns null (CASSANDRA-9522)
 * Change hinted_handoff_enabled yaml setting, JMX (CASSANDRA-9035)
 * Add algorithmic token allocation (CASSANDRA-7032)
 * Add nodetool command to replay batchlog (CASSANDRA-9547)
 * Make file buffer cache independent of paths being read (CASSANDRA-8897)
 * Remove deprecated legacy Hadoop code (CASSANDRA-9353)
 * Decommissioned nodes will not rejoin the cluster (CASSANDRA-8801)
 * Change gossip stabilization to use endpoit size (CASSANDRA-9401)
 * Change default garbage collector to G1 (CASSANDRA-7486)
 * Populate TokenMetadata early during startup (CASSANDRA-9317)
 * Undeprecate cache recentHitRate (CASSANDRA-6591)
 * Add support for selectively varint encoding fields (CASSANDRA-9499, 9865)
 * Materialized Views (CASSANDRA-6477)
Merged from 2.2:
 * Avoid grouping sstables for anticompaction with DTCS (CASSANDRA-9900)
 * UDF / UDA execution time in trace (CASSANDRA-9723)
 * Fix broken internode SSL (CASSANDRA-9884)
Merged from 2.1:
 * Add new JMX methods to change local compaction strategy (CASSANDRA-9965)
 * Fix handling of enable/disable autocompaction (CASSANDRA-9899)
 * Add consistency level to tracing ouput (CASSANDRA-9827)
 * Remove repair snapshot leftover on startup (CASSANDRA-7357)
 * Use random nodes for batch log when only 2 racks (CASSANDRA-8735)
 * Ensure atomicity inside thrift and stream session (CASSANDRA-7757)
 * Fix nodetool info error when the node is not joined (CASSANDRA-9031)
Merged from 2.0:
 * Log when messages are dropped due to cross_node_timeout (CASSANDRA-9793)
 * Don't track hotness when opening from snapshot for validation (CASSANDRA-9382)


2.2.0
 * Allow the selection of columns together with aggregates (CASSANDRA-9767)
 * Fix cqlsh copy methods and other windows specific issues (CASSANDRA-9795)
 * Don't wrap byte arrays in SequentialWriter (CASSANDRA-9797)
 * sum() and avg() functions missing for smallint and tinyint types (CASSANDRA-9671)
 * Revert CASSANDRA-9542 (allow native functions in UDA) (CASSANDRA-9771)
Merged from 2.1:
 * Fix MarshalException when upgrading superColumn family (CASSANDRA-9582)
 * Fix broken logging for "empty" flushes in Memtable (CASSANDRA-9837)
 * Handle corrupt files on startup (CASSANDRA-9686)
 * Fix clientutil jar and tests (CASSANDRA-9760)
 * (cqlsh) Allow the SSL protocol version to be specified through the
    config file or environment variables (CASSANDRA-9544)
Merged from 2.0:
 * Add tool to find why expired sstables are not getting dropped (CASSANDRA-10015)
 * Remove erroneous pending HH tasks from tpstats/jmx (CASSANDRA-9129)
 * Don't cast expected bf size to an int (CASSANDRA-9959)
 * checkForEndpointCollision fails for legitimate collisions (CASSANDRA-9765)
 * Complete CASSANDRA-8448 fix (CASSANDRA-9519)
 * Don't include auth credentials in debug log (CASSANDRA-9682)
 * Can't transition from write survey to normal mode (CASSANDRA-9740)
 * Scrub (recover) sstables even when -Index.db is missing (CASSANDRA-9591)
 * Fix growing pending background compaction (CASSANDRA-9662)


2.2.0-rc2
 * Re-enable memory-mapped I/O on Windows (CASSANDRA-9658)
 * Warn when an extra-large partition is compacted (CASSANDRA-9643)
 * (cqlsh) Allow setting the initial connection timeout (CASSANDRA-9601)
 * BulkLoader has --transport-factory option but does not use it (CASSANDRA-9675)
 * Allow JMX over SSL directly from nodetool (CASSANDRA-9090)
 * Update cqlsh for UDFs (CASSANDRA-7556)
 * Change Windows kernel default timer resolution (CASSANDRA-9634)
 * Deprected sstable2json and json2sstable (CASSANDRA-9618)
 * Allow native functions in user-defined aggregates (CASSANDRA-9542)
 * Don't repair system_distributed by default (CASSANDRA-9621)
 * Fix mixing min, max, and count aggregates for blob type (CASSANRA-9622)
 * Rename class for DATE type in Java driver (CASSANDRA-9563)
 * Duplicate compilation of UDFs on coordinator (CASSANDRA-9475)
 * Fix connection leak in CqlRecordWriter (CASSANDRA-9576)
 * Mlockall before opening system sstables & remove boot_without_jna option (CASSANDRA-9573)
 * Add functions to convert timeuuid to date or time, deprecate dateOf and unixTimestampOf (CASSANDRA-9229)
 * Make sure we cancel non-compacting sstables from LifecycleTransaction (CASSANDRA-9566)
 * Fix deprecated repair JMX API (CASSANDRA-9570)
 * Add logback metrics (CASSANDRA-9378)
 * Update and refactor ant test/test-compression to run the tests in parallel (CASSANDRA-9583)
 * Fix upgrading to new directory for secondary index (CASSANDRA-9687)
Merged from 2.1:
 * (cqlsh) Fix bad check for CQL compatibility when DESCRIBE'ing
   COMPACT STORAGE tables with no clustering columns
 * Eliminate strong self-reference chains in sstable ref tidiers (CASSANDRA-9656)
 * Ensure StreamSession uses canonical sstable reader instances (CASSANDRA-9700)
 * Ensure memtable book keeping is not corrupted in the event we shrink usage (CASSANDRA-9681)
 * Update internal python driver for cqlsh (CASSANDRA-9064)
 * Fix IndexOutOfBoundsException when inserting tuple with too many
   elements using the string literal notation (CASSANDRA-9559)
 * Enable describe on indices (CASSANDRA-7814)
 * Fix incorrect result for IN queries where column not found (CASSANDRA-9540)
 * ColumnFamilyStore.selectAndReference may block during compaction (CASSANDRA-9637)
 * Fix bug in cardinality check when compacting (CASSANDRA-9580)
 * Fix memory leak in Ref due to ConcurrentLinkedQueue.remove() behaviour (CASSANDRA-9549)
 * Make rebuild only run one at a time (CASSANDRA-9119)
Merged from 2.0:
 * Avoid NPE in AuthSuccess#decode (CASSANDRA-9727)
 * Add listen_address to system.local (CASSANDRA-9603)
 * Bug fixes to resultset metadata construction (CASSANDRA-9636)
 * Fix setting 'durable_writes' in ALTER KEYSPACE (CASSANDRA-9560)
 * Avoids ballot clash in Paxos (CASSANDRA-9649)
 * Improve trace messages for RR (CASSANDRA-9479)
 * Fix suboptimal secondary index selection when restricted
   clustering column is also indexed (CASSANDRA-9631)
 * (cqlsh) Add min_threshold to DTCS option autocomplete (CASSANDRA-9385)
 * Fix error message when attempting to create an index on a column
   in a COMPACT STORAGE table with clustering columns (CASSANDRA-9527)
 * 'WITH WITH' in alter keyspace statements causes NPE (CASSANDRA-9565)
 * Expose some internals of SelectStatement for inspection (CASSANDRA-9532)
 * ArrivalWindow should use primitives (CASSANDRA-9496)
 * Periodically submit background compaction tasks (CASSANDRA-9592)
 * Set HAS_MORE_PAGES flag to false when PagingState is null (CASSANDRA-9571)


2.2.0-rc1
 * Compressed commit log should measure compressed space used (CASSANDRA-9095)
 * Fix comparison bug in CassandraRoleManager#collectRoles (CASSANDRA-9551)
 * Add tinyint,smallint,time,date support for UDFs (CASSANDRA-9400)
 * Deprecates SSTableSimpleWriter and SSTableSimpleUnsortedWriter (CASSANDRA-9546)
 * Empty INITCOND treated as null in aggregate (CASSANDRA-9457)
 * Remove use of Cell in Thrift MapReduce classes (CASSANDRA-8609)
 * Integrate pre-release Java Driver 2.2-rc1, custom build (CASSANDRA-9493)
 * Clean up gossiper logic for old versions (CASSANDRA-9370)
 * Fix custom payload coding/decoding to match the spec (CASSANDRA-9515)
 * ant test-all results incomplete when parsed (CASSANDRA-9463)
 * Disallow frozen<> types in function arguments and return types for
   clarity (CASSANDRA-9411)
 * Static Analysis to warn on unsafe use of Autocloseable instances (CASSANDRA-9431)
 * Update commitlog archiving examples now that commitlog segments are
   not recycled (CASSANDRA-9350)
 * Extend Transactional API to sstable lifecycle management (CASSANDRA-8568)
 * (cqlsh) Add support for native protocol 4 (CASSANDRA-9399)
 * Ensure that UDF and UDAs are keyspace-isolated (CASSANDRA-9409)
 * Revert CASSANDRA-7807 (tracing completion client notifications) (CASSANDRA-9429)
 * Add ability to stop compaction by ID (CASSANDRA-7207)
 * Let CassandraVersion handle SNAPSHOT version (CASSANDRA-9438)
Merged from 2.1:
 * (cqlsh) Fix using COPY through SOURCE or -f (CASSANDRA-9083)
 * Fix occasional lack of `system` keyspace in schema tables (CASSANDRA-8487)
 * Use ProtocolError code instead of ServerError code for native protocol
   error responses to unsupported protocol versions (CASSANDRA-9451)
 * Default commitlog_sync_batch_window_in_ms changed to 2ms (CASSANDRA-9504)
 * Fix empty partition assertion in unsorted sstable writing tools (CASSANDRA-9071)
 * Ensure truncate without snapshot cannot produce corrupt responses (CASSANDRA-9388)
 * Consistent error message when a table mixes counter and non-counter
   columns (CASSANDRA-9492)
 * Avoid getting unreadable keys during anticompaction (CASSANDRA-9508)
 * (cqlsh) Better float precision by default (CASSANDRA-9224)
 * Improve estimated row count (CASSANDRA-9107)
 * Optimize range tombstone memory footprint (CASSANDRA-8603)
 * Use configured gcgs in anticompaction (CASSANDRA-9397)
Merged from 2.0:
 * Don't accumulate more range than necessary in RangeTombstone.Tracker (CASSANDRA-9486)
 * Add broadcast and rpc addresses to system.local (CASSANDRA-9436)
 * Always mark sstable suspect when corrupted (CASSANDRA-9478)
 * Add database users and permissions to CQL3 documentation (CASSANDRA-7558)
 * Allow JVM_OPTS to be passed to standalone tools (CASSANDRA-5969)
 * Fix bad condition in RangeTombstoneList (CASSANDRA-9485)
 * Fix potential StackOverflow when setting CrcCheckChance over JMX (CASSANDRA-9488)
 * Fix null static columns in pages after the first, paged reversed
   queries (CASSANDRA-8502)
 * Fix counting cache serialization in request metrics (CASSANDRA-9466)
 * Add option not to validate atoms during scrub (CASSANDRA-9406)


2.2.0-beta1
 * Introduce Transactional API for internal state changes (CASSANDRA-8984)
 * Add a flag in cassandra.yaml to enable UDFs (CASSANDRA-9404)
 * Better support of null for UDF (CASSANDRA-8374)
 * Use ecj instead of javassist for UDFs (CASSANDRA-8241)
 * faster async logback configuration for tests (CASSANDRA-9376)
 * Add `smallint` and `tinyint` data types (CASSANDRA-8951)
 * Avoid thrift schema creation when native driver is used in stress tool (CASSANDRA-9374)
 * Make Functions.declared thread-safe
 * Add client warnings to native protocol v4 (CASSANDRA-8930)
 * Allow roles cache to be invalidated (CASSANDRA-8967)
 * Upgrade Snappy (CASSANDRA-9063)
 * Don't start Thrift rpc by default (CASSANDRA-9319)
 * Only stream from unrepaired sstables with incremental repair (CASSANDRA-8267)
 * Aggregate UDFs allow SFUNC return type to differ from STYPE if FFUNC specified (CASSANDRA-9321)
 * Remove Thrift dependencies in bundled tools (CASSANDRA-8358)
 * Disable memory mapping of hsperfdata file for JVM statistics (CASSANDRA-9242)
 * Add pre-startup checks to detect potential incompatibilities (CASSANDRA-8049)
 * Distinguish between null and unset in protocol v4 (CASSANDRA-7304)
 * Add user/role permissions for user-defined functions (CASSANDRA-7557)
 * Allow cassandra config to be updated to restart daemon without unloading classes (CASSANDRA-9046)
 * Don't initialize compaction writer before checking if iter is empty (CASSANDRA-9117)
 * Don't execute any functions at prepare-time (CASSANDRA-9037)
 * Share file handles between all instances of a SegmentedFile (CASSANDRA-8893)
 * Make it possible to major compact LCS (CASSANDRA-7272)
 * Make FunctionExecutionException extend RequestExecutionException
   (CASSANDRA-9055)
 * Add support for SELECT JSON, INSERT JSON syntax and new toJson(), fromJson()
   functions (CASSANDRA-7970)
 * Optimise max purgeable timestamp calculation in compaction (CASSANDRA-8920)
 * Constrain internode message buffer sizes, and improve IO class hierarchy (CASSANDRA-8670)
 * New tool added to validate all sstables in a node (CASSANDRA-5791)
 * Push notification when tracing completes for an operation (CASSANDRA-7807)
 * Delay "node up" and "node added" notifications until native protocol server is started (CASSANDRA-8236)
 * Compressed Commit Log (CASSANDRA-6809)
 * Optimise IntervalTree (CASSANDRA-8988)
 * Add a key-value payload for third party usage (CASSANDRA-8553, 9212)
 * Bump metrics-reporter-config dependency for metrics 3.0 (CASSANDRA-8149)
 * Partition intra-cluster message streams by size, not type (CASSANDRA-8789)
 * Add WriteFailureException to native protocol, notify coordinator of
   write failures (CASSANDRA-8592)
 * Convert SequentialWriter to nio (CASSANDRA-8709)
 * Add role based access control (CASSANDRA-7653, 8650, 7216, 8760, 8849, 8761, 8850)
 * Record client ip address in tracing sessions (CASSANDRA-8162)
 * Indicate partition key columns in response metadata for prepared
   statements (CASSANDRA-7660)
 * Merge UUIDType and TimeUUIDType parse logic (CASSANDRA-8759)
 * Avoid memory allocation when searching index summary (CASSANDRA-8793)
 * Optimise (Time)?UUIDType Comparisons (CASSANDRA-8730)
 * Make CRC32Ex into a separate maven dependency (CASSANDRA-8836)
 * Use preloaded jemalloc w/ Unsafe (CASSANDRA-8714, 9197)
 * Avoid accessing partitioner through StorageProxy (CASSANDRA-8244, 8268)
 * Upgrade Metrics library and remove depricated metrics (CASSANDRA-5657)
 * Serializing Row cache alternative, fully off heap (CASSANDRA-7438)
 * Duplicate rows returned when in clause has repeated values (CASSANDRA-6706)
 * Make CassandraException unchecked, extend RuntimeException (CASSANDRA-8560)
 * Support direct buffer decompression for reads (CASSANDRA-8464)
 * DirectByteBuffer compatible LZ4 methods (CASSANDRA-7039)
 * Group sstables for anticompaction correctly (CASSANDRA-8578)
 * Add ReadFailureException to native protocol, respond
   immediately when replicas encounter errors while handling
   a read request (CASSANDRA-7886)
 * Switch CommitLogSegment from RandomAccessFile to nio (CASSANDRA-8308)
 * Allow mixing token and partition key restrictions (CASSANDRA-7016)
 * Support index key/value entries on map collections (CASSANDRA-8473)
 * Modernize schema tables (CASSANDRA-8261)
 * Support for user-defined aggregation functions (CASSANDRA-8053)
 * Fix NPE in SelectStatement with empty IN values (CASSANDRA-8419)
 * Refactor SelectStatement, return IN results in natural order instead
   of IN value list order and ignore duplicate values in partition key IN restrictions (CASSANDRA-7981)
 * Support UDTs, tuples, and collections in user-defined
   functions (CASSANDRA-7563)
 * Fix aggregate fn results on empty selection, result column name,
   and cqlsh parsing (CASSANDRA-8229)
 * Mark sstables as repaired after full repair (CASSANDRA-7586)
 * Extend Descriptor to include a format value and refactor reader/writer
   APIs (CASSANDRA-7443)
 * Integrate JMH for microbenchmarks (CASSANDRA-8151)
 * Keep sstable levels when bootstrapping (CASSANDRA-7460)
 * Add Sigar library and perform basic OS settings check on startup (CASSANDRA-7838)
 * Support for aggregation functions (CASSANDRA-4914)
 * Remove cassandra-cli (CASSANDRA-7920)
 * Accept dollar quoted strings in CQL (CASSANDRA-7769)
 * Make assassinate a first class command (CASSANDRA-7935)
 * Support IN clause on any partition key column (CASSANDRA-7855)
 * Support IN clause on any clustering column (CASSANDRA-4762)
 * Improve compaction logging (CASSANDRA-7818)
 * Remove YamlFileNetworkTopologySnitch (CASSANDRA-7917)
 * Do anticompaction in groups (CASSANDRA-6851)
 * Support user-defined functions (CASSANDRA-7395, 7526, 7562, 7740, 7781, 7929,
   7924, 7812, 8063, 7813, 7708)
 * Permit configurable timestamps with cassandra-stress (CASSANDRA-7416)
 * Move sstable RandomAccessReader to nio2, which allows using the
   FILE_SHARE_DELETE flag on Windows (CASSANDRA-4050)
 * Remove CQL2 (CASSANDRA-5918)
 * Optimize fetching multiple cells by name (CASSANDRA-6933)
 * Allow compilation in java 8 (CASSANDRA-7028)
 * Make incremental repair default (CASSANDRA-7250)
 * Enable code coverage thru JaCoCo (CASSANDRA-7226)
 * Switch external naming of 'column families' to 'tables' (CASSANDRA-4369)
 * Shorten SSTable path (CASSANDRA-6962)
 * Use unsafe mutations for most unit tests (CASSANDRA-6969)
 * Fix race condition during calculation of pending ranges (CASSANDRA-7390)
 * Fail on very large batch sizes (CASSANDRA-8011)
 * Improve concurrency of repair (CASSANDRA-6455, 8208, 9145)
 * Select optimal CRC32 implementation at runtime (CASSANDRA-8614)
 * Evaluate MurmurHash of Token once per query (CASSANDRA-7096)
 * Generalize progress reporting (CASSANDRA-8901)
 * Resumable bootstrap streaming (CASSANDRA-8838, CASSANDRA-8942)
 * Allow scrub for secondary index (CASSANDRA-5174)
 * Save repair data to system table (CASSANDRA-5839)
 * fix nodetool names that reference column families (CASSANDRA-8872)
 Merged from 2.1:
 * Warn on misuse of unlogged batches (CASSANDRA-9282)
 * Failure detector detects and ignores local pauses (CASSANDRA-9183)
 * Add utility class to support for rate limiting a given log statement (CASSANDRA-9029)
 * Add missing consistency levels to cassandra-stess (CASSANDRA-9361)
 * Fix commitlog getCompletedTasks to not increment (CASSANDRA-9339)
 * Fix for harmless exceptions logged as ERROR (CASSANDRA-8564)
 * Delete processed sstables in sstablesplit/sstableupgrade (CASSANDRA-8606)
 * Improve sstable exclusion from partition tombstones (CASSANDRA-9298)
 * Validate the indexed column rather than the cell's contents for 2i (CASSANDRA-9057)
 * Add support for top-k custom 2i queries (CASSANDRA-8717)
 * Fix error when dropping table during compaction (CASSANDRA-9251)
 * cassandra-stress supports validation operations over user profiles (CASSANDRA-8773)
 * Add support for rate limiting log messages (CASSANDRA-9029)
 * Log the partition key with tombstone warnings (CASSANDRA-8561)
 * Reduce runWithCompactionsDisabled poll interval to 1ms (CASSANDRA-9271)
 * Fix PITR commitlog replay (CASSANDRA-9195)
 * GCInspector logs very different times (CASSANDRA-9124)
 * Fix deleting from an empty list (CASSANDRA-9198)
 * Update tuple and collection types that use a user-defined type when that UDT
   is modified (CASSANDRA-9148, CASSANDRA-9192)
 * Use higher timeout for prepair and snapshot in repair (CASSANDRA-9261)
 * Fix anticompaction blocking ANTI_ENTROPY stage (CASSANDRA-9151)
 * Repair waits for anticompaction to finish (CASSANDRA-9097)
 * Fix streaming not holding ref when stream error (CASSANDRA-9295)
 * Fix canonical view returning early opened SSTables (CASSANDRA-9396)
Merged from 2.0:
 * (cqlsh) Add LOGIN command to switch users (CASSANDRA-7212)
 * Clone SliceQueryFilter in AbstractReadCommand implementations (CASSANDRA-8940)
 * Push correct protocol notification for DROP INDEX (CASSANDRA-9310)
 * token-generator - generated tokens too long (CASSANDRA-9300)
 * Fix counting of tombstones for TombstoneOverwhelmingException (CASSANDRA-9299)
 * Fix ReconnectableSnitch reconnecting to peers during upgrade (CASSANDRA-6702)
 * Include keyspace and table name in error log for collections over the size
   limit (CASSANDRA-9286)
 * Avoid potential overlap in LCS with single-partition sstables (CASSANDRA-9322)
 * Log warning message when a table is queried before the schema has fully
   propagated (CASSANDRA-9136)
 * Overload SecondaryIndex#indexes to accept the column definition (CASSANDRA-9314)
 * (cqlsh) Add SERIAL and LOCAL_SERIAL consistency levels (CASSANDRA-8051)
 * Fix index selection during rebuild with certain table layouts (CASSANDRA-9281)
 * Fix partition-level-delete-only workload accounting (CASSANDRA-9194)
 * Allow scrub to handle corrupted compressed chunks (CASSANDRA-9140)
 * Fix assertion error when resetlocalschema is run during repair (CASSANDRA-9249)
 * Disable single sstable tombstone compactions for DTCS by default (CASSANDRA-9234)
 * IncomingTcpConnection thread is not named (CASSANDRA-9262)
 * Close incoming connections when MessagingService is stopped (CASSANDRA-9238)
 * Fix streaming hang when retrying (CASSANDRA-9132)


2.1.5
 * Re-add deprecated cold_reads_to_omit param for backwards compat (CASSANDRA-9203)
 * Make anticompaction visible in compactionstats (CASSANDRA-9098)
 * Improve nodetool getendpoints documentation about the partition
   key parameter (CASSANDRA-6458)
 * Don't check other keyspaces for schema changes when an user-defined
   type is altered (CASSANDRA-9187)
 * Add generate-idea-files target to build.xml (CASSANDRA-9123)
 * Allow takeColumnFamilySnapshot to take a list of tables (CASSANDRA-8348)
 * Limit major sstable operations to their canonical representation (CASSANDRA-8669)
 * cqlsh: Add tests for INSERT and UPDATE tab completion (CASSANDRA-9125)
 * cqlsh: quote column names when needed in COPY FROM inserts (CASSANDRA-9080)
 * Do not load read meter for offline operations (CASSANDRA-9082)
 * cqlsh: Make CompositeType data readable (CASSANDRA-8919)
 * cqlsh: Fix display of triggers (CASSANDRA-9081)
 * Fix NullPointerException when deleting or setting an element by index on
   a null list collection (CASSANDRA-9077)
 * Buffer bloom filter serialization (CASSANDRA-9066)
 * Fix anti-compaction target bloom filter size (CASSANDRA-9060)
 * Make FROZEN and TUPLE unreserved keywords in CQL (CASSANDRA-9047)
 * Prevent AssertionError from SizeEstimatesRecorder (CASSANDRA-9034)
 * Avoid overwriting index summaries for sstables with an older format that
   does not support downsampling; rebuild summaries on startup when this
   is detected (CASSANDRA-8993)
 * Fix potential data loss in CompressedSequentialWriter (CASSANDRA-8949)
 * Make PasswordAuthenticator number of hashing rounds configurable (CASSANDRA-8085)
 * Fix AssertionError when binding nested collections in DELETE (CASSANDRA-8900)
 * Check for overlap with non-early sstables in LCS (CASSANDRA-8739)
 * Only calculate max purgable timestamp if we have to (CASSANDRA-8914)
 * (cqlsh) Greatly improve performance of COPY FROM (CASSANDRA-8225)
 * IndexSummary effectiveIndexInterval is now a guideline, not a rule (CASSANDRA-8993)
 * Use correct bounds for page cache eviction of compressed files (CASSANDRA-8746)
 * SSTableScanner enforces its bounds (CASSANDRA-8946)
 * Cleanup cell equality (CASSANDRA-8947)
 * Introduce intra-cluster message coalescing (CASSANDRA-8692)
 * DatabaseDescriptor throws NPE when rpc_interface is used (CASSANDRA-8839)
 * Don't check if an sstable is live for offline compactions (CASSANDRA-8841)
 * Don't set clientMode in SSTableLoader (CASSANDRA-8238)
 * Fix SSTableRewriter with disabled early open (CASSANDRA-8535)
 * Fix cassandra-stress so it respects the CL passed in user mode (CASSANDRA-8948)
 * Fix rare NPE in ColumnDefinition#hasIndexOption() (CASSANDRA-8786)
 * cassandra-stress reports per-operation statistics, plus misc (CASSANDRA-8769)
 * Add SimpleDate (cql date) and Time (cql time) types (CASSANDRA-7523)
 * Use long for key count in cfstats (CASSANDRA-8913)
 * Make SSTableRewriter.abort() more robust to failure (CASSANDRA-8832)
 * Remove cold_reads_to_omit from STCS (CASSANDRA-8860)
 * Make EstimatedHistogram#percentile() use ceil instead of floor (CASSANDRA-8883)
 * Fix top partitions reporting wrong cardinality (CASSANDRA-8834)
 * Fix rare NPE in KeyCacheSerializer (CASSANDRA-8067)
 * Pick sstables for validation as late as possible inc repairs (CASSANDRA-8366)
 * Fix commitlog getPendingTasks to not increment (CASSANDRA-8862)
 * Fix parallelism adjustment in range and secondary index queries
   when the first fetch does not satisfy the limit (CASSANDRA-8856)
 * Check if the filtered sstables is non-empty in STCS (CASSANDRA-8843)
 * Upgrade java-driver used for cassandra-stress (CASSANDRA-8842)
 * Fix CommitLog.forceRecycleAllSegments() memory access error (CASSANDRA-8812)
 * Improve assertions in Memory (CASSANDRA-8792)
 * Fix SSTableRewriter cleanup (CASSANDRA-8802)
 * Introduce SafeMemory for CompressionMetadata.Writer (CASSANDRA-8758)
 * 'nodetool info' prints exception against older node (CASSANDRA-8796)
 * Ensure SSTableReader.last corresponds exactly with the file end (CASSANDRA-8750)
 * Make SSTableWriter.openEarly more robust and obvious (CASSANDRA-8747)
 * Enforce SSTableReader.first/last (CASSANDRA-8744)
 * Cleanup SegmentedFile API (CASSANDRA-8749)
 * Avoid overlap with early compaction replacement (CASSANDRA-8683)
 * Safer Resource Management++ (CASSANDRA-8707)
 * Write partition size estimates into a system table (CASSANDRA-7688)
 * cqlsh: Fix keys() and full() collection indexes in DESCRIBE output
   (CASSANDRA-8154)
 * Show progress of streaming in nodetool netstats (CASSANDRA-8886)
 * IndexSummaryBuilder utilises offheap memory, and shares data between
   each IndexSummary opened from it (CASSANDRA-8757)
 * markCompacting only succeeds if the exact SSTableReader instances being
   marked are in the live set (CASSANDRA-8689)
 * cassandra-stress support for varint (CASSANDRA-8882)
 * Fix Adler32 digest for compressed sstables (CASSANDRA-8778)
 * Add nodetool statushandoff/statusbackup (CASSANDRA-8912)
 * Use stdout for progress and stats in sstableloader (CASSANDRA-8982)
 * Correctly identify 2i datadir from older versions (CASSANDRA-9116)
Merged from 2.0:
 * Ignore gossip SYNs after shutdown (CASSANDRA-9238)
 * Avoid overflow when calculating max sstable size in LCS (CASSANDRA-9235)
 * Make sstable blacklisting work with compression (CASSANDRA-9138)
 * Do not attempt to rebuild indexes if no index accepts any column (CASSANDRA-9196)
 * Don't initiate snitch reconnection for dead states (CASSANDRA-7292)
 * Fix ArrayIndexOutOfBoundsException in CQLSSTableWriter (CASSANDRA-8978)
 * Add shutdown gossip state to prevent timeouts during rolling restarts (CASSANDRA-8336)
 * Fix running with java.net.preferIPv6Addresses=true (CASSANDRA-9137)
 * Fix failed bootstrap/replace attempts being persisted in system.peers (CASSANDRA-9180)
 * Flush system.IndexInfo after marking index built (CASSANDRA-9128)
 * Fix updates to min/max_compaction_threshold through cassandra-cli
   (CASSANDRA-8102)
 * Don't include tmp files when doing offline relevel (CASSANDRA-9088)
 * Use the proper CAS WriteType when finishing a previous round during Paxos
   preparation (CASSANDRA-8672)
 * Avoid race in cancelling compactions (CASSANDRA-9070)
 * More aggressive check for expired sstables in DTCS (CASSANDRA-8359)
 * Fix ignored index_interval change in ALTER TABLE statements (CASSANDRA-7976)
 * Do more aggressive compaction in old time windows in DTCS (CASSANDRA-8360)
 * java.lang.AssertionError when reading saved cache (CASSANDRA-8740)
 * "disk full" when running cleanup (CASSANDRA-9036)
 * Lower logging level from ERROR to DEBUG when a scheduled schema pull
   cannot be completed due to a node being down (CASSANDRA-9032)
 * Fix MOVED_NODE client event (CASSANDRA-8516)
 * Allow overriding MAX_OUTSTANDING_REPLAY_COUNT (CASSANDRA-7533)
 * Fix malformed JMX ObjectName containing IPv6 addresses (CASSANDRA-9027)
 * (cqlsh) Allow increasing CSV field size limit through
   cqlshrc config option (CASSANDRA-8934)
 * Stop logging range tombstones when exceeding the threshold
   (CASSANDRA-8559)
 * Fix NullPointerException when nodetool getendpoints is run
   against invalid keyspaces or tables (CASSANDRA-8950)
 * Allow specifying the tmp dir (CASSANDRA-7712)
 * Improve compaction estimated tasks estimation (CASSANDRA-8904)
 * Fix duplicate up/down messages sent to native clients (CASSANDRA-7816)
 * Expose commit log archive status via JMX (CASSANDRA-8734)
 * Provide better exceptions for invalid replication strategy parameters
   (CASSANDRA-8909)
 * Fix regression in mixed single and multi-column relation support for
   SELECT statements (CASSANDRA-8613)
 * Add ability to limit number of native connections (CASSANDRA-8086)
 * Fix CQLSSTableWriter throwing exception and spawning threads
   (CASSANDRA-8808)
 * Fix MT mismatch between empty and GC-able data (CASSANDRA-8979)
 * Fix incorrect validation when snapshotting single table (CASSANDRA-8056)
 * Add offline tool to relevel sstables (CASSANDRA-8301)
 * Preserve stream ID for more protocol errors (CASSANDRA-8848)
 * Fix combining token() function with multi-column relations on
   clustering columns (CASSANDRA-8797)
 * Make CFS.markReferenced() resistant to bad refcounting (CASSANDRA-8829)
 * Fix StreamTransferTask abort/complete bad refcounting (CASSANDRA-8815)
 * Fix AssertionError when querying a DESC clustering ordered
   table with ASC ordering and paging (CASSANDRA-8767)
 * AssertionError: "Memory was freed" when running cleanup (CASSANDRA-8716)
 * Make it possible to set max_sstable_age to fractional days (CASSANDRA-8406)
 * Fix some multi-column relations with indexes on some clustering
   columns (CASSANDRA-8275)
 * Fix memory leak in SSTableSimple*Writer and SSTableReader.validate()
   (CASSANDRA-8748)
 * Throw OOM if allocating memory fails to return a valid pointer (CASSANDRA-8726)
 * Fix SSTableSimpleUnsortedWriter ConcurrentModificationException (CASSANDRA-8619)
 * 'nodetool info' prints exception against older node (CASSANDRA-8796)
 * Ensure SSTableSimpleUnsortedWriter.close() terminates if
   disk writer has crashed (CASSANDRA-8807)


2.1.4
 * Bind JMX to localhost unless explicitly configured otherwise (CASSANDRA-9085)


2.1.3
 * Fix HSHA/offheap_objects corruption (CASSANDRA-8719)
 * Upgrade libthrift to 0.9.2 (CASSANDRA-8685)
 * Don't use the shared ref in sstableloader (CASSANDRA-8704)
 * Purge internal prepared statements if related tables or
   keyspaces are dropped (CASSANDRA-8693)
 * (cqlsh) Handle unicode BOM at start of files (CASSANDRA-8638)
 * Stop compactions before exiting offline tools (CASSANDRA-8623)
 * Update tools/stress/README.txt to match current behaviour (CASSANDRA-7933)
 * Fix schema from Thrift conversion with empty metadata (CASSANDRA-8695)
 * Safer Resource Management (CASSANDRA-7705)
 * Make sure we compact highly overlapping cold sstables with
   STCS (CASSANDRA-8635)
 * rpc_interface and listen_interface generate NPE on startup when specified
   interface doesn't exist (CASSANDRA-8677)
 * Fix ArrayIndexOutOfBoundsException in nodetool cfhistograms (CASSANDRA-8514)
 * Switch from yammer metrics for nodetool cf/proxy histograms (CASSANDRA-8662)
 * Make sure we don't add tmplink files to the compaction
   strategy (CASSANDRA-8580)
 * (cqlsh) Handle maps with blob keys (CASSANDRA-8372)
 * (cqlsh) Handle DynamicCompositeType schemas correctly (CASSANDRA-8563)
 * Duplicate rows returned when in clause has repeated values (CASSANDRA-6706)
 * Add tooling to detect hot partitions (CASSANDRA-7974)
 * Fix cassandra-stress user-mode truncation of partition generation (CASSANDRA-8608)
 * Only stream from unrepaired sstables during inc repair (CASSANDRA-8267)
 * Don't allow starting multiple inc repairs on the same sstables (CASSANDRA-8316)
 * Invalidate prepared BATCH statements when related tables
   or keyspaces are dropped (CASSANDRA-8652)
 * Fix missing results in secondary index queries on collections
   with ALLOW FILTERING (CASSANDRA-8421)
 * Expose EstimatedHistogram metrics for range slices (CASSANDRA-8627)
 * (cqlsh) Escape clqshrc passwords properly (CASSANDRA-8618)
 * Fix NPE when passing wrong argument in ALTER TABLE statement (CASSANDRA-8355)
 * Pig: Refactor and deprecate CqlStorage (CASSANDRA-8599)
 * Don't reuse the same cleanup strategy for all sstables (CASSANDRA-8537)
 * Fix case-sensitivity of index name on CREATE and DROP INDEX
   statements (CASSANDRA-8365)
 * Better detection/logging for corruption in compressed sstables (CASSANDRA-8192)
 * Use the correct repairedAt value when closing writer (CASSANDRA-8570)
 * (cqlsh) Handle a schema mismatch being detected on startup (CASSANDRA-8512)
 * Properly calculate expected write size during compaction (CASSANDRA-8532)
 * Invalidate affected prepared statements when a table's columns
   are altered (CASSANDRA-7910)
 * Stress - user defined writes should populate sequentally (CASSANDRA-8524)
 * Fix regression in SSTableRewriter causing some rows to become unreadable
   during compaction (CASSANDRA-8429)
 * Run major compactions for repaired/unrepaired in parallel (CASSANDRA-8510)
 * (cqlsh) Fix compression options in DESCRIBE TABLE output when compression
   is disabled (CASSANDRA-8288)
 * (cqlsh) Fix DESCRIBE output after keyspaces are altered (CASSANDRA-7623)
 * Make sure we set lastCompactedKey correctly (CASSANDRA-8463)
 * (cqlsh) Fix output of CONSISTENCY command (CASSANDRA-8507)
 * (cqlsh) Fixed the handling of LIST statements (CASSANDRA-8370)
 * Make sstablescrub check leveled manifest again (CASSANDRA-8432)
 * Check first/last keys in sstable when giving out positions (CASSANDRA-8458)
 * Disable mmap on Windows (CASSANDRA-6993)
 * Add missing ConsistencyLevels to cassandra-stress (CASSANDRA-8253)
 * Add auth support to cassandra-stress (CASSANDRA-7985)
 * Fix ArrayIndexOutOfBoundsException when generating error message
   for some CQL syntax errors (CASSANDRA-8455)
 * Scale memtable slab allocation logarithmically (CASSANDRA-7882)
 * cassandra-stress simultaneous inserts over same seed (CASSANDRA-7964)
 * Reduce cassandra-stress sampling memory requirements (CASSANDRA-7926)
 * Ensure memtable flush cannot expire commit log entries from its future (CASSANDRA-8383)
 * Make read "defrag" async to reclaim memtables (CASSANDRA-8459)
 * Remove tmplink files for offline compactions (CASSANDRA-8321)
 * Reduce maxHintsInProgress (CASSANDRA-8415)
 * BTree updates may call provided update function twice (CASSANDRA-8018)
 * Release sstable references after anticompaction (CASSANDRA-8386)
 * Handle abort() in SSTableRewriter properly (CASSANDRA-8320)
 * Centralize shared executors (CASSANDRA-8055)
 * Fix filtering for CONTAINS (KEY) relations on frozen collection
   clustering columns when the query is restricted to a single
   partition (CASSANDRA-8203)
 * Do more aggressive entire-sstable TTL expiry checks (CASSANDRA-8243)
 * Add more log info if readMeter is null (CASSANDRA-8238)
 * add check of the system wall clock time at startup (CASSANDRA-8305)
 * Support for frozen collections (CASSANDRA-7859)
 * Fix overflow on histogram computation (CASSANDRA-8028)
 * Have paxos reuse the timestamp generation of normal queries (CASSANDRA-7801)
 * Fix incremental repair not remove parent session on remote (CASSANDRA-8291)
 * Improve JBOD disk utilization (CASSANDRA-7386)
 * Log failed host when preparing incremental repair (CASSANDRA-8228)
 * Force config client mode in CQLSSTableWriter (CASSANDRA-8281)
 * Fix sstableupgrade throws exception (CASSANDRA-8688)
 * Fix hang when repairing empty keyspace (CASSANDRA-8694)
Merged from 2.0:
 * Fix IllegalArgumentException in dynamic snitch (CASSANDRA-8448)
 * Add support for UPDATE ... IF EXISTS (CASSANDRA-8610)
 * Fix reversal of list prepends (CASSANDRA-8733)
 * Prevent non-zero default_time_to_live on tables with counters
   (CASSANDRA-8678)
 * Fix SSTableSimpleUnsortedWriter ConcurrentModificationException
   (CASSANDRA-8619)
 * Round up time deltas lower than 1ms in BulkLoader (CASSANDRA-8645)
 * Add batch remove iterator to ABSC (CASSANDRA-8414, 8666)
 * Round up time deltas lower than 1ms in BulkLoader (CASSANDRA-8645)
 * Fix isClientMode check in Keyspace (CASSANDRA-8687)
 * Use more efficient slice size for querying internal secondary
   index tables (CASSANDRA-8550)
 * Fix potentially returning deleted rows with range tombstone (CASSANDRA-8558)
 * Check for available disk space before starting a compaction (CASSANDRA-8562)
 * Fix DISTINCT queries with LIMITs or paging when some partitions
   contain only tombstones (CASSANDRA-8490)
 * Introduce background cache refreshing to permissions cache
   (CASSANDRA-8194)
 * Fix race condition in StreamTransferTask that could lead to
   infinite loops and premature sstable deletion (CASSANDRA-7704)
 * Add an extra version check to MigrationTask (CASSANDRA-8462)
 * Ensure SSTableWriter cleans up properly after failure (CASSANDRA-8499)
 * Increase bf true positive count on key cache hit (CASSANDRA-8525)
 * Move MeteredFlusher to its own thread (CASSANDRA-8485)
 * Fix non-distinct results in DISTNCT queries on static columns when
   paging is enabled (CASSANDRA-8087)
 * Move all hints related tasks to hints internal executor (CASSANDRA-8285)
 * Fix paging for multi-partition IN queries (CASSANDRA-8408)
 * Fix MOVED_NODE topology event never being emitted when a node
   moves its token (CASSANDRA-8373)
 * Fix validation of indexes in COMPACT tables (CASSANDRA-8156)
 * Avoid StackOverflowError when a large list of IN values
   is used for a clustering column (CASSANDRA-8410)
 * Fix NPE when writetime() or ttl() calls are wrapped by
   another function call (CASSANDRA-8451)
 * Fix NPE after dropping a keyspace (CASSANDRA-8332)
 * Fix error message on read repair timeouts (CASSANDRA-7947)
 * Default DTCS base_time_seconds changed to 60 (CASSANDRA-8417)
 * Refuse Paxos operation with more than one pending endpoint (CASSANDRA-8346, 8640)
 * Throw correct exception when trying to bind a keyspace or table
   name (CASSANDRA-6952)
 * Make HHOM.compact synchronized (CASSANDRA-8416)
 * cancel latency-sampling task when CF is dropped (CASSANDRA-8401)
 * don't block SocketThread for MessagingService (CASSANDRA-8188)
 * Increase quarantine delay on replacement (CASSANDRA-8260)
 * Expose off-heap memory usage stats (CASSANDRA-7897)
 * Ignore Paxos commits for truncated tables (CASSANDRA-7538)
 * Validate size of indexed column values (CASSANDRA-8280)
 * Make LCS split compaction results over all data directories (CASSANDRA-8329)
 * Fix some failing queries that use multi-column relations
   on COMPACT STORAGE tables (CASSANDRA-8264)
 * Fix InvalidRequestException with ORDER BY (CASSANDRA-8286)
 * Disable SSLv3 for POODLE (CASSANDRA-8265)
 * Fix millisecond timestamps in Tracing (CASSANDRA-8297)
 * Include keyspace name in error message when there are insufficient
   live nodes to stream from (CASSANDRA-8221)
 * Avoid overlap in L1 when L0 contains many nonoverlapping
   sstables (CASSANDRA-8211)
 * Improve PropertyFileSnitch logging (CASSANDRA-8183)
 * Add DC-aware sequential repair (CASSANDRA-8193)
 * Use live sstables in snapshot repair if possible (CASSANDRA-8312)
 * Fix hints serialized size calculation (CASSANDRA-8587)


2.1.2
 * (cqlsh) parse_for_table_meta errors out on queries with undefined
   grammars (CASSANDRA-8262)
 * (cqlsh) Fix SELECT ... TOKEN() function broken in C* 2.1.1 (CASSANDRA-8258)
 * Fix Cassandra crash when running on JDK8 update 40 (CASSANDRA-8209)
 * Optimize partitioner tokens (CASSANDRA-8230)
 * Improve compaction of repaired/unrepaired sstables (CASSANDRA-8004)
 * Make cache serializers pluggable (CASSANDRA-8096)
 * Fix issues with CONTAINS (KEY) queries on secondary indexes
   (CASSANDRA-8147)
 * Fix read-rate tracking of sstables for some queries (CASSANDRA-8239)
 * Fix default timestamp in QueryOptions (CASSANDRA-8246)
 * Set socket timeout when reading remote version (CASSANDRA-8188)
 * Refactor how we track live size (CASSANDRA-7852)
 * Make sure unfinished compaction files are removed (CASSANDRA-8124)
 * Fix shutdown when run as Windows service (CASSANDRA-8136)
 * Fix DESCRIBE TABLE with custom indexes (CASSANDRA-8031)
 * Fix race in RecoveryManagerTest (CASSANDRA-8176)
 * Avoid IllegalArgumentException while sorting sstables in
   IndexSummaryManager (CASSANDRA-8182)
 * Shutdown JVM on file descriptor exhaustion (CASSANDRA-7579)
 * Add 'die' policy for commit log and disk failure (CASSANDRA-7927)
 * Fix installing as service on Windows (CASSANDRA-8115)
 * Fix CREATE TABLE for CQL2 (CASSANDRA-8144)
 * Avoid boxing in ColumnStats min/max trackers (CASSANDRA-8109)
Merged from 2.0:
 * Correctly handle non-text column names in cql3 (CASSANDRA-8178)
 * Fix deletion for indexes on primary key columns (CASSANDRA-8206)
 * Add 'nodetool statusgossip' (CASSANDRA-8125)
 * Improve client notification that nodes are ready for requests (CASSANDRA-7510)
 * Handle negative timestamp in writetime method (CASSANDRA-8139)
 * Pig: Remove errant LIMIT clause in CqlNativeStorage (CASSANDRA-8166)
 * Throw ConfigurationException when hsha is used with the default
   rpc_max_threads setting of 'unlimited' (CASSANDRA-8116)
 * Allow concurrent writing of the same table in the same JVM using
   CQLSSTableWriter (CASSANDRA-7463)
 * Fix totalDiskSpaceUsed calculation (CASSANDRA-8205)


2.1.1
 * Fix spin loop in AtomicSortedColumns (CASSANDRA-7546)
 * Dont notify when replacing tmplink files (CASSANDRA-8157)
 * Fix validation with multiple CONTAINS clause (CASSANDRA-8131)
 * Fix validation of collections in TriggerExecutor (CASSANDRA-8146)
 * Fix IllegalArgumentException when a list of IN values containing tuples
   is passed as a single arg to a prepared statement with the v1 or v2
   protocol (CASSANDRA-8062)
 * Fix ClassCastException in DISTINCT query on static columns with
   query paging (CASSANDRA-8108)
 * Fix NPE on null nested UDT inside a set (CASSANDRA-8105)
 * Fix exception when querying secondary index on set items or map keys
   when some clustering columns are specified (CASSANDRA-8073)
 * Send proper error response when there is an error during native
   protocol message decode (CASSANDRA-8118)
 * Gossip should ignore generation numbers too far in the future (CASSANDRA-8113)
 * Fix NPE when creating a table with frozen sets, lists (CASSANDRA-8104)
 * Fix high memory use due to tracking reads on incrementally opened sstable
   readers (CASSANDRA-8066)
 * Fix EXECUTE request with skipMetadata=false returning no metadata
   (CASSANDRA-8054)
 * Allow concurrent use of CQLBulkOutputFormat (CASSANDRA-7776)
 * Shutdown JVM on OOM (CASSANDRA-7507)
 * Upgrade netty version and enable epoll event loop (CASSANDRA-7761)
 * Don't duplicate sstables smaller than split size when using
   the sstablesplitter tool (CASSANDRA-7616)
 * Avoid re-parsing already prepared statements (CASSANDRA-7923)
 * Fix some Thrift slice deletions and updates of COMPACT STORAGE
   tables with some clustering columns omitted (CASSANDRA-7990)
 * Fix filtering for CONTAINS on sets (CASSANDRA-8033)
 * Properly track added size (CASSANDRA-7239)
 * Allow compilation in java 8 (CASSANDRA-7208)
 * Fix Assertion error on RangeTombstoneList diff (CASSANDRA-8013)
 * Release references to overlapping sstables during compaction (CASSANDRA-7819)
 * Send notification when opening compaction results early (CASSANDRA-8034)
 * Make native server start block until properly bound (CASSANDRA-7885)
 * (cqlsh) Fix IPv6 support (CASSANDRA-7988)
 * Ignore fat clients when checking for endpoint collision (CASSANDRA-7939)
 * Make sstablerepairedset take a list of files (CASSANDRA-7995)
 * (cqlsh) Tab completeion for indexes on map keys (CASSANDRA-7972)
 * (cqlsh) Fix UDT field selection in select clause (CASSANDRA-7891)
 * Fix resource leak in event of corrupt sstable
 * (cqlsh) Add command line option for cqlshrc file path (CASSANDRA-7131)
 * Provide visibility into prepared statements churn (CASSANDRA-7921, CASSANDRA-7930)
 * Invalidate prepared statements when their keyspace or table is
   dropped (CASSANDRA-7566)
 * cassandra-stress: fix support for NetworkTopologyStrategy (CASSANDRA-7945)
 * Fix saving caches when a table is dropped (CASSANDRA-7784)
 * Add better error checking of new stress profile (CASSANDRA-7716)
 * Use ThreadLocalRandom and remove FBUtilities.threadLocalRandom (CASSANDRA-7934)
 * Prevent operator mistakes due to simultaneous bootstrap (CASSANDRA-7069)
 * cassandra-stress supports whitelist mode for node config (CASSANDRA-7658)
 * GCInspector more closely tracks GC; cassandra-stress and nodetool report it (CASSANDRA-7916)
 * nodetool won't output bogus ownership info without a keyspace (CASSANDRA-7173)
 * Add human readable option to nodetool commands (CASSANDRA-5433)
 * Don't try to set repairedAt on old sstables (CASSANDRA-7913)
 * Add metrics for tracking PreparedStatement use (CASSANDRA-7719)
 * (cqlsh) tab-completion for triggers (CASSANDRA-7824)
 * (cqlsh) Support for query paging (CASSANDRA-7514)
 * (cqlsh) Show progress of COPY operations (CASSANDRA-7789)
 * Add syntax to remove multiple elements from a map (CASSANDRA-6599)
 * Support non-equals conditions in lightweight transactions (CASSANDRA-6839)
 * Add IF [NOT] EXISTS to create/drop triggers (CASSANDRA-7606)
 * (cqlsh) Display the current logged-in user (CASSANDRA-7785)
 * (cqlsh) Don't ignore CTRL-C during COPY FROM execution (CASSANDRA-7815)
 * (cqlsh) Order UDTs according to cross-type dependencies in DESCRIBE
   output (CASSANDRA-7659)
 * (cqlsh) Fix handling of CAS statement results (CASSANDRA-7671)
 * (cqlsh) COPY TO/FROM improvements (CASSANDRA-7405)
 * Support list index operations with conditions (CASSANDRA-7499)
 * Add max live/tombstoned cells to nodetool cfstats output (CASSANDRA-7731)
 * Validate IPv6 wildcard addresses properly (CASSANDRA-7680)
 * (cqlsh) Error when tracing query (CASSANDRA-7613)
 * Avoid IOOBE when building SyntaxError message snippet (CASSANDRA-7569)
 * SSTableExport uses correct validator to create string representation of partition
   keys (CASSANDRA-7498)
 * Avoid NPEs when receiving type changes for an unknown keyspace (CASSANDRA-7689)
 * Add support for custom 2i validation (CASSANDRA-7575)
 * Pig support for hadoop CqlInputFormat (CASSANDRA-6454)
 * Add duration mode to cassandra-stress (CASSANDRA-7468)
 * Add listen_interface and rpc_interface options (CASSANDRA-7417)
 * Improve schema merge performance (CASSANDRA-7444)
 * Adjust MT depth based on # of partition validating (CASSANDRA-5263)
 * Optimise NativeCell comparisons (CASSANDRA-6755)
 * Configurable client timeout for cqlsh (CASSANDRA-7516)
 * Include snippet of CQL query near syntax error in messages (CASSANDRA-7111)
 * Make repair -pr work with -local (CASSANDRA-7450)
 * Fix error in sstableloader with -cph > 1 (CASSANDRA-8007)
 * Fix snapshot repair error on indexed tables (CASSANDRA-8020)
 * Do not exit nodetool repair when receiving JMX NOTIF_LOST (CASSANDRA-7909)
 * Stream to private IP when available (CASSANDRA-8084)
Merged from 2.0:
 * Reject conditions on DELETE unless full PK is given (CASSANDRA-6430)
 * Properly reject the token function DELETE (CASSANDRA-7747)
 * Force batchlog replay before decommissioning a node (CASSANDRA-7446)
 * Fix hint replay with many accumulated expired hints (CASSANDRA-6998)
 * Fix duplicate results in DISTINCT queries on static columns with query
   paging (CASSANDRA-8108)
 * Add DateTieredCompactionStrategy (CASSANDRA-6602)
 * Properly validate ascii and utf8 string literals in CQL queries (CASSANDRA-8101)
 * (cqlsh) Fix autocompletion for alter keyspace (CASSANDRA-8021)
 * Create backup directories for commitlog archiving during startup (CASSANDRA-8111)
 * Reduce totalBlockFor() for LOCAL_* consistency levels (CASSANDRA-8058)
 * Fix merging schemas with re-dropped keyspaces (CASSANDRA-7256)
 * Fix counters in supercolumns during live upgrades from 1.2 (CASSANDRA-7188)
 * Notify DT subscribers when a column family is truncated (CASSANDRA-8088)
 * Add sanity check of $JAVA on startup (CASSANDRA-7676)
 * Schedule fat client schema pull on join (CASSANDRA-7993)
 * Don't reset nodes' versions when closing IncomingTcpConnections
   (CASSANDRA-7734)
 * Record the real messaging version in all cases in OutboundTcpConnection
   (CASSANDRA-8057)
 * SSL does not work in cassandra-cli (CASSANDRA-7899)
 * Fix potential exception when using ReversedType in DynamicCompositeType
   (CASSANDRA-7898)
 * Better validation of collection values (CASSANDRA-7833)
 * Track min/max timestamps correctly (CASSANDRA-7969)
 * Fix possible overflow while sorting CL segments for replay (CASSANDRA-7992)
 * Increase nodetool Xmx (CASSANDRA-7956)
 * Archive any commitlog segments present at startup (CASSANDRA-6904)
 * CrcCheckChance should adjust based on live CFMetadata not
   sstable metadata (CASSANDRA-7978)
 * token() should only accept columns in the partitioning
   key order (CASSANDRA-6075)
 * Add method to invalidate permission cache via JMX (CASSANDRA-7977)
 * Allow propagating multiple gossip states atomically (CASSANDRA-6125)
 * Log exceptions related to unclean native protocol client disconnects
   at DEBUG or INFO (CASSANDRA-7849)
 * Allow permissions cache to be set via JMX (CASSANDRA-7698)
 * Include schema_triggers CF in readable system resources (CASSANDRA-7967)
 * Fix RowIndexEntry to report correct serializedSize (CASSANDRA-7948)
 * Make CQLSSTableWriter sync within partitions (CASSANDRA-7360)
 * Potentially use non-local replicas in CqlConfigHelper (CASSANDRA-7906)
 * Explicitly disallow mixing multi-column and single-column
   relations on clustering columns (CASSANDRA-7711)
 * Better error message when condition is set on PK column (CASSANDRA-7804)
 * Don't send schema change responses and events for no-op DDL
   statements (CASSANDRA-7600)
 * (Hadoop) fix cluster initialisation for a split fetching (CASSANDRA-7774)
 * Throw InvalidRequestException when queries contain relations on entire
   collection columns (CASSANDRA-7506)
 * (cqlsh) enable CTRL-R history search with libedit (CASSANDRA-7577)
 * (Hadoop) allow ACFRW to limit nodes to local DC (CASSANDRA-7252)
 * (cqlsh) cqlsh should automatically disable tracing when selecting
   from system_traces (CASSANDRA-7641)
 * (Hadoop) Add CqlOutputFormat (CASSANDRA-6927)
 * Don't depend on cassandra config for nodetool ring (CASSANDRA-7508)
 * (cqlsh) Fix failing cqlsh formatting tests (CASSANDRA-7703)
 * Fix IncompatibleClassChangeError from hadoop2 (CASSANDRA-7229)
 * Add 'nodetool sethintedhandoffthrottlekb' (CASSANDRA-7635)
 * (cqlsh) Add tab-completion for CREATE/DROP USER IF [NOT] EXISTS (CASSANDRA-7611)
 * Catch errors when the JVM pulls the rug out from GCInspector (CASSANDRA-5345)
 * cqlsh fails when version number parts are not int (CASSANDRA-7524)
 * Fix NPE when table dropped during streaming (CASSANDRA-7946)
 * Fix wrong progress when streaming uncompressed (CASSANDRA-7878)
 * Fix possible infinite loop in creating repair range (CASSANDRA-7983)
 * Fix unit in nodetool for streaming throughput (CASSANDRA-7375)
Merged from 1.2:
 * Don't index tombstones (CASSANDRA-7828)
 * Improve PasswordAuthenticator default super user setup (CASSANDRA-7788)


2.1.0
 * (cqlsh) Removed "ALTER TYPE <name> RENAME TO <name>" from tab-completion
   (CASSANDRA-7895)
 * Fixed IllegalStateException in anticompaction (CASSANDRA-7892)
 * cqlsh: DESCRIBE support for frozen UDTs, tuples (CASSANDRA-7863)
 * Avoid exposing internal classes over JMX (CASSANDRA-7879)
 * Add null check for keys when freezing collection (CASSANDRA-7869)
 * Improve stress workload realism (CASSANDRA-7519)
Merged from 2.0:
 * Configure system.paxos with LeveledCompactionStrategy (CASSANDRA-7753)
 * Fix ALTER clustering column type from DateType to TimestampType when
   using DESC clustering order (CASSANRDA-7797)
 * Throw EOFException if we run out of chunks in compressed datafile
   (CASSANDRA-7664)
 * Fix PRSI handling of CQL3 row markers for row cleanup (CASSANDRA-7787)
 * Fix dropping collection when it's the last regular column (CASSANDRA-7744)
 * Make StreamReceiveTask thread safe and gc friendly (CASSANDRA-7795)
 * Validate empty cell names from counter updates (CASSANDRA-7798)
Merged from 1.2:
 * Don't allow compacted sstables to be marked as compacting (CASSANDRA-7145)
 * Track expired tombstones (CASSANDRA-7810)


2.1.0-rc7
 * Add frozen keyword and require UDT to be frozen (CASSANDRA-7857)
 * Track added sstable size correctly (CASSANDRA-7239)
 * (cqlsh) Fix case insensitivity (CASSANDRA-7834)
 * Fix failure to stream ranges when moving (CASSANDRA-7836)
 * Correctly remove tmplink files (CASSANDRA-7803)
 * (cqlsh) Fix column name formatting for functions, CAS operations,
   and UDT field selections (CASSANDRA-7806)
 * (cqlsh) Fix COPY FROM handling of null/empty primary key
   values (CASSANDRA-7792)
 * Fix ordering of static cells (CASSANDRA-7763)
Merged from 2.0:
 * Forbid re-adding dropped counter columns (CASSANDRA-7831)
 * Fix CFMetaData#isThriftCompatible() for PK-only tables (CASSANDRA-7832)
 * Always reject inequality on the partition key without token()
   (CASSANDRA-7722)
 * Always send Paxos commit to all replicas (CASSANDRA-7479)
 * Make disruptor_thrift_server invocation pool configurable (CASSANDRA-7594)
 * Make repair no-op when RF=1 (CASSANDRA-7864)


2.1.0-rc6
 * Fix OOM issue from netty caching over time (CASSANDRA-7743)
 * json2sstable couldn't import JSON for CQL table (CASSANDRA-7477)
 * Invalidate all caches on table drop (CASSANDRA-7561)
 * Skip strict endpoint selection for ranges if RF == nodes (CASSANRA-7765)
 * Fix Thrift range filtering without 2ary index lookups (CASSANDRA-7741)
 * Add tracing entries about concurrent range requests (CASSANDRA-7599)
 * (cqlsh) Fix DESCRIBE for NTS keyspaces (CASSANDRA-7729)
 * Remove netty buffer ref-counting (CASSANDRA-7735)
 * Pass mutated cf to index updater for use by PRSI (CASSANDRA-7742)
 * Include stress yaml example in release and deb (CASSANDRA-7717)
 * workaround for netty issue causing corrupted data off the wire (CASSANDRA-7695)
 * cqlsh DESC CLUSTER fails retrieving ring information (CASSANDRA-7687)
 * Fix binding null values inside UDT (CASSANDRA-7685)
 * Fix UDT field selection with empty fields (CASSANDRA-7670)
 * Bogus deserialization of static cells from sstable (CASSANDRA-7684)
 * Fix NPE on compaction leftover cleanup for dropped table (CASSANDRA-7770)
Merged from 2.0:
 * Fix race condition in StreamTransferTask that could lead to
   infinite loops and premature sstable deletion (CASSANDRA-7704)
 * (cqlsh) Wait up to 10 sec for a tracing session (CASSANDRA-7222)
 * Fix NPE in FileCacheService.sizeInBytes (CASSANDRA-7756)
 * Remove duplicates from StorageService.getJoiningNodes (CASSANDRA-7478)
 * Clone token map outside of hot gossip loops (CASSANDRA-7758)
 * Fix MS expiring map timeout for Paxos messages (CASSANDRA-7752)
 * Do not flush on truncate if durable_writes is false (CASSANDRA-7750)
 * Give CRR a default input_cql Statement (CASSANDRA-7226)
 * Better error message when adding a collection with the same name
   than a previously dropped one (CASSANDRA-6276)
 * Fix validation when adding static columns (CASSANDRA-7730)
 * (Thrift) fix range deletion of supercolumns (CASSANDRA-7733)
 * Fix potential AssertionError in RangeTombstoneList (CASSANDRA-7700)
 * Validate arguments of blobAs* functions (CASSANDRA-7707)
 * Fix potential AssertionError with 2ndary indexes (CASSANDRA-6612)
 * Avoid logging CompactionInterrupted at ERROR (CASSANDRA-7694)
 * Minor leak in sstable2jon (CASSANDRA-7709)
 * Add cassandra.auto_bootstrap system property (CASSANDRA-7650)
 * Update java driver (for hadoop) (CASSANDRA-7618)
 * Remove CqlPagingRecordReader/CqlPagingInputFormat (CASSANDRA-7570)
 * Support connecting to ipv6 jmx with nodetool (CASSANDRA-7669)


2.1.0-rc5
 * Reject counters inside user types (CASSANDRA-7672)
 * Switch to notification-based GCInspector (CASSANDRA-7638)
 * (cqlsh) Handle nulls in UDTs and tuples correctly (CASSANDRA-7656)
 * Don't use strict consistency when replacing (CASSANDRA-7568)
 * Fix min/max cell name collection on 2.0 SSTables with range
   tombstones (CASSANDRA-7593)
 * Tolerate min/max cell names of different lengths (CASSANDRA-7651)
 * Filter cached results correctly (CASSANDRA-7636)
 * Fix tracing on the new SEPExecutor (CASSANDRA-7644)
 * Remove shuffle and taketoken (CASSANDRA-7601)
 * Clean up Windows batch scripts (CASSANDRA-7619)
 * Fix native protocol drop user type notification (CASSANDRA-7571)
 * Give read access to system.schema_usertypes to all authenticated users
   (CASSANDRA-7578)
 * (cqlsh) Fix cqlsh display when zero rows are returned (CASSANDRA-7580)
 * Get java version correctly when JAVA_TOOL_OPTIONS is set (CASSANDRA-7572)
 * Fix NPE when dropping index from non-existent keyspace, AssertionError when
   dropping non-existent index with IF EXISTS (CASSANDRA-7590)
 * Fix sstablelevelresetter hang (CASSANDRA-7614)
 * (cqlsh) Fix deserialization of blobs (CASSANDRA-7603)
 * Use "keyspace updated" schema change message for UDT changes in v1 and
   v2 protocols (CASSANDRA-7617)
 * Fix tracing of range slices and secondary index lookups that are local
   to the coordinator (CASSANDRA-7599)
 * Set -Dcassandra.storagedir for all tool shell scripts (CASSANDRA-7587)
 * Don't swap max/min col names when mutating sstable metadata (CASSANDRA-7596)
 * (cqlsh) Correctly handle paged result sets (CASSANDRA-7625)
 * (cqlsh) Improve waiting for a trace to complete (CASSANDRA-7626)
 * Fix tracing of concurrent range slices and 2ary index queries (CASSANDRA-7626)
 * Fix scrub against collection type (CASSANDRA-7665)
Merged from 2.0:
 * Set gc_grace_seconds to seven days for system schema tables (CASSANDRA-7668)
 * SimpleSeedProvider no longer caches seeds forever (CASSANDRA-7663)
 * Always flush on truncate (CASSANDRA-7511)
 * Fix ReversedType(DateType) mapping to native protocol (CASSANDRA-7576)
 * Always merge ranges owned by a single node (CASSANDRA-6930)
 * Track max/min timestamps for range tombstones (CASSANDRA-7647)
 * Fix NPE when listing saved caches dir (CASSANDRA-7632)


2.1.0-rc4
 * Fix word count hadoop example (CASSANDRA-7200)
 * Updated memtable_cleanup_threshold and memtable_flush_writers defaults
   (CASSANDRA-7551)
 * (Windows) fix startup when WMI memory query fails (CASSANDRA-7505)
 * Anti-compaction proceeds if any part of the repair failed (CASSANDRA-7521)
 * Add missing table name to DROP INDEX responses and notifications (CASSANDRA-7539)
 * Bump CQL version to 3.2.0 and update CQL documentation (CASSANDRA-7527)
 * Fix configuration error message when running nodetool ring (CASSANDRA-7508)
 * Support conditional updates, tuple type, and the v3 protocol in cqlsh (CASSANDRA-7509)
 * Handle queries on multiple secondary index types (CASSANDRA-7525)
 * Fix cqlsh authentication with v3 native protocol (CASSANDRA-7564)
 * Fix NPE when unknown prepared statement ID is used (CASSANDRA-7454)
Merged from 2.0:
 * (Windows) force range-based repair to non-sequential mode (CASSANDRA-7541)
 * Fix range merging when DES scores are zero (CASSANDRA-7535)
 * Warn when SSL certificates have expired (CASSANDRA-7528)
 * Fix error when doing reversed queries with static columns (CASSANDRA-7490)
Merged from 1.2:
 * Set correct stream ID on responses when non-Exception Throwables
   are thrown while handling native protocol messages (CASSANDRA-7470)


2.1.0-rc3
 * Consider expiry when reconciling otherwise equal cells (CASSANDRA-7403)
 * Introduce CQL support for stress tool (CASSANDRA-6146)
 * Fix ClassCastException processing expired messages (CASSANDRA-7496)
 * Fix prepared marker for collections inside UDT (CASSANDRA-7472)
 * Remove left-over populate_io_cache_on_flush and replicate_on_write
   uses (CASSANDRA-7493)
 * (Windows) handle spaces in path names (CASSANDRA-7451)
 * Ensure writes have completed after dropping a table, before recycling
   commit log segments (CASSANDRA-7437)
 * Remove left-over rows_per_partition_to_cache (CASSANDRA-7493)
 * Fix error when CONTAINS is used with a bind marker (CASSANDRA-7502)
 * Properly reject unknown UDT field (CASSANDRA-7484)
Merged from 2.0:
 * Fix CC#collectTimeOrderedData() tombstone optimisations (CASSANDRA-7394)
 * Support DISTINCT for static columns and fix behaviour when DISTINC is
   not use (CASSANDRA-7305).
 * Workaround JVM NPE on JMX bind failure (CASSANDRA-7254)
 * Fix race in FileCacheService RemovalListener (CASSANDRA-7278)
 * Fix inconsistent use of consistencyForCommit that allowed LOCAL_QUORUM
   operations to incorrect become full QUORUM (CASSANDRA-7345)
 * Properly handle unrecognized opcodes and flags (CASSANDRA-7440)
 * (Hadoop) close CqlRecordWriter clients when finished (CASSANDRA-7459)
 * Commit disk failure policy (CASSANDRA-7429)
 * Make sure high level sstables get compacted (CASSANDRA-7414)
 * Fix AssertionError when using empty clustering columns and static columns
   (CASSANDRA-7455)
 * Add option to disable STCS in L0 (CASSANDRA-6621)
 * Upgrade to snappy-java 1.0.5.2 (CASSANDRA-7476)


2.1.0-rc2
 * Fix heap size calculation for CompoundSparseCellName and
   CompoundSparseCellName.WithCollection (CASSANDRA-7421)
 * Allow counter mutations in UNLOGGED batches (CASSANDRA-7351)
 * Modify reconcile logic to always pick a tombstone over a counter cell
   (CASSANDRA-7346)
 * Avoid incremental compaction on Windows (CASSANDRA-7365)
 * Fix exception when querying a composite-keyed table with a collection index
   (CASSANDRA-7372)
 * Use node's host id in place of counter ids (CASSANDRA-7366)
 * Fix error when doing reversed queries with static columns (CASSANDRA-7490)
 * Backport CASSANDRA-6747 (CASSANDRA-7560)
 * Track max/min timestamps for range tombstones (CASSANDRA-7647)
 * Fix NPE when listing saved caches dir (CASSANDRA-7632)
 * Fix sstableloader unable to connect encrypted node (CASSANDRA-7585)
Merged from 1.2:
 * Clone token map outside of hot gossip loops (CASSANDRA-7758)
 * Add stop method to EmbeddedCassandraService (CASSANDRA-7595)
 * Support connecting to ipv6 jmx with nodetool (CASSANDRA-7669)
 * Set gc_grace_seconds to seven days for system schema tables (CASSANDRA-7668)
 * SimpleSeedProvider no longer caches seeds forever (CASSANDRA-7663)
 * Set correct stream ID on responses when non-Exception Throwables
   are thrown while handling native protocol messages (CASSANDRA-7470)
 * Fix row size miscalculation in LazilyCompactedRow (CASSANDRA-7543)
 * Fix race in background compaction check (CASSANDRA-7745)
 * Don't clear out range tombstones during compaction (CASSANDRA-7808)


2.1.0-rc1
 * Revert flush directory (CASSANDRA-6357)
 * More efficient executor service for fast operations (CASSANDRA-4718)
 * Move less common tools into a new cassandra-tools package (CASSANDRA-7160)
 * Support more concurrent requests in native protocol (CASSANDRA-7231)
 * Add tab-completion to debian nodetool packaging (CASSANDRA-6421)
 * Change concurrent_compactors defaults (CASSANDRA-7139)
 * Add PowerShell Windows launch scripts (CASSANDRA-7001)
 * Make commitlog archive+restore more robust (CASSANDRA-6974)
 * Fix marking commitlogsegments clean (CASSANDRA-6959)
 * Add snapshot "manifest" describing files included (CASSANDRA-6326)
 * Parallel streaming for sstableloader (CASSANDRA-3668)
 * Fix bugs in supercolumns handling (CASSANDRA-7138)
 * Fix ClassClassException on composite dense tables (CASSANDRA-7112)
 * Cleanup and optimize collation and slice iterators (CASSANDRA-7107)
 * Upgrade NBHM lib (CASSANDRA-7128)
 * Optimize netty server (CASSANDRA-6861)
 * Fix repair hang when given CF does not exist (CASSANDRA-7189)
 * Allow c* to be shutdown in an embedded mode (CASSANDRA-5635)
 * Add server side batching to native transport (CASSANDRA-5663)
 * Make batchlog replay asynchronous (CASSANDRA-6134)
 * remove unused classes (CASSANDRA-7197)
 * Limit user types to the keyspace they are defined in (CASSANDRA-6643)
 * Add validate method to CollectionType (CASSANDRA-7208)
 * New serialization format for UDT values (CASSANDRA-7209, CASSANDRA-7261)
 * Fix nodetool netstats (CASSANDRA-7270)
 * Fix potential ClassCastException in HintedHandoffManager (CASSANDRA-7284)
 * Use prepared statements internally (CASSANDRA-6975)
 * Fix broken paging state with prepared statement (CASSANDRA-7120)
 * Fix IllegalArgumentException in CqlStorage (CASSANDRA-7287)
 * Allow nulls/non-existant fields in UDT (CASSANDRA-7206)
 * Add Thrift MultiSliceRequest (CASSANDRA-6757, CASSANDRA-7027)
 * Handle overlapping MultiSlices (CASSANDRA-7279)
 * Fix DataOutputTest on Windows (CASSANDRA-7265)
 * Embedded sets in user defined data-types are not updating (CASSANDRA-7267)
 * Add tuple type to CQL/native protocol (CASSANDRA-7248)
 * Fix CqlPagingRecordReader on tables with few rows (CASSANDRA-7322)
Merged from 2.0:
 * Copy compaction options to make sure they are reloaded (CASSANDRA-7290)
 * Add option to do more aggressive tombstone compactions (CASSANDRA-6563)
 * Don't try to compact already-compacting files in HHOM (CASSANDRA-7288)
 * Always reallocate buffers in HSHA (CASSANDRA-6285)
 * (Hadoop) support authentication in CqlRecordReader (CASSANDRA-7221)
 * (Hadoop) Close java driver Cluster in CQLRR.close (CASSANDRA-7228)
 * Warn when 'USING TIMESTAMP' is used on a CAS BATCH (CASSANDRA-7067)
 * return all cpu values from BackgroundActivityMonitor.readAndCompute (CASSANDRA-7183)
 * Correctly delete scheduled range xfers (CASSANDRA-7143)
 * return all cpu values from BackgroundActivityMonitor.readAndCompute (CASSANDRA-7183)
 * reduce garbage creation in calculatePendingRanges (CASSANDRA-7191)
 * fix c* launch issues on Russian os's due to output of linux 'free' cmd (CASSANDRA-6162)
 * Fix disabling autocompaction (CASSANDRA-7187)
 * Fix potential NumberFormatException when deserializing IntegerType (CASSANDRA-7088)
 * cqlsh can't tab-complete disabling compaction (CASSANDRA-7185)
 * cqlsh: Accept and execute CQL statement(s) from command-line parameter (CASSANDRA-7172)
 * Fix IllegalStateException in CqlPagingRecordReader (CASSANDRA-7198)
 * Fix the InvertedIndex trigger example (CASSANDRA-7211)
 * Add --resolve-ip option to 'nodetool ring' (CASSANDRA-7210)
 * reduce garbage on codec flag deserialization (CASSANDRA-7244)
 * Fix duplicated error messages on directory creation error at startup (CASSANDRA-5818)
 * Proper null handle for IF with map element access (CASSANDRA-7155)
 * Improve compaction visibility (CASSANDRA-7242)
 * Correctly delete scheduled range xfers (CASSANDRA-7143)
 * Make batchlog replica selection rack-aware (CASSANDRA-6551)
 * Fix CFMetaData#getColumnDefinitionFromColumnName() (CASSANDRA-7074)
 * Fix writetime/ttl functions for static columns (CASSANDRA-7081)
 * Suggest CTRL-C or semicolon after three blank lines in cqlsh (CASSANDRA-7142)
 * Fix 2ndary index queries with DESC clustering order (CASSANDRA-6950)
 * Invalid key cache entries on DROP (CASSANDRA-6525)
 * Fix flapping RecoveryManagerTest (CASSANDRA-7084)
 * Add missing iso8601 patterns for date strings (CASSANDRA-6973)
 * Support selecting multiple rows in a partition using IN (CASSANDRA-6875)
 * Add authentication support to shuffle (CASSANDRA-6484)
 * Swap local and global default read repair chances (CASSANDRA-7320)
 * Add conditional CREATE/DROP USER support (CASSANDRA-7264)
 * Cqlsh counts non-empty lines for "Blank lines" warning (CASSANDRA-7325)
Merged from 1.2:
 * Add Cloudstack snitch (CASSANDRA-7147)
 * Update system.peers correctly when relocating tokens (CASSANDRA-7126)
 * Add Google Compute Engine snitch (CASSANDRA-7132)
 * remove duplicate query for local tokens (CASSANDRA-7182)
 * exit CQLSH with error status code if script fails (CASSANDRA-6344)
 * Fix bug with some IN queries missig results (CASSANDRA-7105)
 * Fix availability validation for LOCAL_ONE CL (CASSANDRA-7319)
 * Hint streaming can cause decommission to fail (CASSANDRA-7219)


2.1.0-beta2
 * Increase default CL space to 8GB (CASSANDRA-7031)
 * Add range tombstones to read repair digests (CASSANDRA-6863)
 * Fix BTree.clear for large updates (CASSANDRA-6943)
 * Fail write instead of logging a warning when unable to append to CL
   (CASSANDRA-6764)
 * Eliminate possibility of CL segment appearing twice in active list
   (CASSANDRA-6557)
 * Apply DONTNEED fadvise to commitlog segments (CASSANDRA-6759)
 * Switch CRC component to Adler and include it for compressed sstables
   (CASSANDRA-4165)
 * Allow cassandra-stress to set compaction strategy options (CASSANDRA-6451)
 * Add broadcast_rpc_address option to cassandra.yaml (CASSANDRA-5899)
 * Auto reload GossipingPropertyFileSnitch config (CASSANDRA-5897)
 * Fix overflow of memtable_total_space_in_mb (CASSANDRA-6573)
 * Fix ABTC NPE and apply update function correctly (CASSANDRA-6692)
 * Allow nodetool to use a file or prompt for password (CASSANDRA-6660)
 * Fix AIOOBE when concurrently accessing ABSC (CASSANDRA-6742)
 * Fix assertion error in ALTER TYPE RENAME (CASSANDRA-6705)
 * Scrub should not always clear out repaired status (CASSANDRA-5351)
 * Improve handling of range tombstone for wide partitions (CASSANDRA-6446)
 * Fix ClassCastException for compact table with composites (CASSANDRA-6738)
 * Fix potentially repairing with wrong nodes (CASSANDRA-6808)
 * Change caching option syntax (CASSANDRA-6745)
 * Fix stress to do proper counter reads (CASSANDRA-6835)
 * Fix help message for stress counter_write (CASSANDRA-6824)
 * Fix stress smart Thrift client to pick servers correctly (CASSANDRA-6848)
 * Add logging levels (minimal, normal or verbose) to stress tool (CASSANDRA-6849)
 * Fix race condition in Batch CLE (CASSANDRA-6860)
 * Improve cleanup/scrub/upgradesstables failure handling (CASSANDRA-6774)
 * ByteBuffer write() methods for serializing sstables (CASSANDRA-6781)
 * Proper compare function for CollectionType (CASSANDRA-6783)
 * Update native server to Netty 4 (CASSANDRA-6236)
 * Fix off-by-one error in stress (CASSANDRA-6883)
 * Make OpOrder AutoCloseable (CASSANDRA-6901)
 * Remove sync repair JMX interface (CASSANDRA-6900)
 * Add multiple memory allocation options for memtables (CASSANDRA-6689, 6694)
 * Remove adjusted op rate from stress output (CASSANDRA-6921)
 * Add optimized CF.hasColumns() implementations (CASSANDRA-6941)
 * Serialize batchlog mutations with the version of the target node
   (CASSANDRA-6931)
 * Optimize CounterColumn#reconcile() (CASSANDRA-6953)
 * Properly remove 1.2 sstable support in 2.1 (CASSANDRA-6869)
 * Lock counter cells, not partitions (CASSANDRA-6880)
 * Track presence of legacy counter shards in sstables (CASSANDRA-6888)
 * Ensure safe resource cleanup when replacing sstables (CASSANDRA-6912)
 * Add failure handler to async callback (CASSANDRA-6747)
 * Fix AE when closing SSTable without releasing reference (CASSANDRA-7000)
 * Clean up IndexInfo on keyspace/table drops (CASSANDRA-6924)
 * Only snapshot relative SSTables when sequential repair (CASSANDRA-7024)
 * Require nodetool rebuild_index to specify index names (CASSANDRA-7038)
 * fix cassandra stress errors on reads with native protocol (CASSANDRA-7033)
 * Use OpOrder to guard sstable references for reads (CASSANDRA-6919)
 * Preemptive opening of compaction result (CASSANDRA-6916)
 * Multi-threaded scrub/cleanup/upgradesstables (CASSANDRA-5547)
 * Optimize cellname comparison (CASSANDRA-6934)
 * Native protocol v3 (CASSANDRA-6855)
 * Optimize Cell liveness checks and clean up Cell (CASSANDRA-7119)
 * Support consistent range movements (CASSANDRA-2434)
 * Display min timestamp in sstablemetadata viewer (CASSANDRA-6767)
Merged from 2.0:
 * Avoid race-prone second "scrub" of system keyspace (CASSANDRA-6797)
 * Pool CqlRecordWriter clients by inetaddress rather than Range
   (CASSANDRA-6665)
 * Fix compaction_history timestamps (CASSANDRA-6784)
 * Compare scores of full replica ordering in DES (CASSANDRA-6683)
 * fix CME in SessionInfo updateProgress affecting netstats (CASSANDRA-6577)
 * Allow repairing between specific replicas (CASSANDRA-6440)
 * Allow per-dc enabling of hints (CASSANDRA-6157)
 * Add compatibility for Hadoop 0.2.x (CASSANDRA-5201)
 * Fix EstimatedHistogram races (CASSANDRA-6682)
 * Failure detector correctly converts initial value to nanos (CASSANDRA-6658)
 * Add nodetool taketoken to relocate vnodes (CASSANDRA-4445)
 * Expose bulk loading progress over JMX (CASSANDRA-4757)
 * Correctly handle null with IF conditions and TTL (CASSANDRA-6623)
 * Account for range/row tombstones in tombstone drop
   time histogram (CASSANDRA-6522)
 * Stop CommitLogSegment.close() from calling sync() (CASSANDRA-6652)
 * Make commitlog failure handling configurable (CASSANDRA-6364)
 * Avoid overlaps in LCS (CASSANDRA-6688)
 * Improve support for paginating over composites (CASSANDRA-4851)
 * Fix count(*) queries in a mixed cluster (CASSANDRA-6707)
 * Improve repair tasks(snapshot, differencing) concurrency (CASSANDRA-6566)
 * Fix replaying pre-2.0 commit logs (CASSANDRA-6714)
 * Add static columns to CQL3 (CASSANDRA-6561)
 * Optimize single partition batch statements (CASSANDRA-6737)
 * Disallow post-query re-ordering when paging (CASSANDRA-6722)
 * Fix potential paging bug with deleted columns (CASSANDRA-6748)
 * Fix NPE on BulkLoader caused by losing StreamEvent (CASSANDRA-6636)
 * Fix truncating compression metadata (CASSANDRA-6791)
 * Add CMSClassUnloadingEnabled JVM option (CASSANDRA-6541)
 * Catch memtable flush exceptions during shutdown (CASSANDRA-6735)
 * Fix upgradesstables NPE for non-CF-based indexes (CASSANDRA-6645)
 * Fix UPDATE updating PRIMARY KEY columns implicitly (CASSANDRA-6782)
 * Fix IllegalArgumentException when updating from 1.2 with SuperColumns
   (CASSANDRA-6733)
 * FBUtilities.singleton() should use the CF comparator (CASSANDRA-6778)
 * Fix CQLSStableWriter.addRow(Map<String, Object>) (CASSANDRA-6526)
 * Fix HSHA server introducing corrupt data (CASSANDRA-6285)
 * Fix CAS conditions for COMPACT STORAGE tables (CASSANDRA-6813)
 * Starting threads in OutboundTcpConnectionPool constructor causes race conditions (CASSANDRA-7177)
 * Allow overriding cassandra-rackdc.properties file (CASSANDRA-7072)
 * Set JMX RMI port to 7199 (CASSANDRA-7087)
 * Use LOCAL_QUORUM for data reads at LOCAL_SERIAL (CASSANDRA-6939)
 * Log a warning for large batches (CASSANDRA-6487)
 * Put nodes in hibernate when join_ring is false (CASSANDRA-6961)
 * Avoid early loading of non-system keyspaces before compaction-leftovers
   cleanup at startup (CASSANDRA-6913)
 * Restrict Windows to parallel repairs (CASSANDRA-6907)
 * (Hadoop) Allow manually specifying start/end tokens in CFIF (CASSANDRA-6436)
 * Fix NPE in MeteredFlusher (CASSANDRA-6820)
 * Fix race processing range scan responses (CASSANDRA-6820)
 * Allow deleting snapshots from dropped keyspaces (CASSANDRA-6821)
 * Add uuid() function (CASSANDRA-6473)
 * Omit tombstones from schema digests (CASSANDRA-6862)
 * Include correct consistencyLevel in LWT timeout (CASSANDRA-6884)
 * Lower chances for losing new SSTables during nodetool refresh and
   ColumnFamilyStore.loadNewSSTables (CASSANDRA-6514)
 * Add support for DELETE ... IF EXISTS to CQL3 (CASSANDRA-5708)
 * Update hadoop_cql3_word_count example (CASSANDRA-6793)
 * Fix handling of RejectedExecution in sync Thrift server (CASSANDRA-6788)
 * Log more information when exceeding tombstone_warn_threshold (CASSANDRA-6865)
 * Fix truncate to not abort due to unreachable fat clients (CASSANDRA-6864)
 * Fix schema concurrency exceptions (CASSANDRA-6841)
 * Fix leaking validator FH in StreamWriter (CASSANDRA-6832)
 * Fix saving triggers to schema (CASSANDRA-6789)
 * Fix trigger mutations when base mutation list is immutable (CASSANDRA-6790)
 * Fix accounting in FileCacheService to allow re-using RAR (CASSANDRA-6838)
 * Fix static counter columns (CASSANDRA-6827)
 * Restore expiring->deleted (cell) compaction optimization (CASSANDRA-6844)
 * Fix CompactionManager.needsCleanup (CASSANDRA-6845)
 * Correctly compare BooleanType values other than 0 and 1 (CASSANDRA-6779)
 * Read message id as string from earlier versions (CASSANDRA-6840)
 * Properly use the Paxos consistency for (non-protocol) batch (CASSANDRA-6837)
 * Add paranoid disk failure option (CASSANDRA-6646)
 * Improve PerRowSecondaryIndex performance (CASSANDRA-6876)
 * Extend triggers to support CAS updates (CASSANDRA-6882)
 * Static columns with IF NOT EXISTS don't always work as expected (CASSANDRA-6873)
 * Fix paging with SELECT DISTINCT (CASSANDRA-6857)
 * Fix UnsupportedOperationException on CAS timeout (CASSANDRA-6923)
 * Improve MeteredFlusher handling of MF-unaffected column families
   (CASSANDRA-6867)
 * Add CqlRecordReader using native pagination (CASSANDRA-6311)
 * Add QueryHandler interface (CASSANDRA-6659)
 * Track liveRatio per-memtable, not per-CF (CASSANDRA-6945)
 * Make sure upgradesstables keeps sstable level (CASSANDRA-6958)
 * Fix LIMIT with static columns (CASSANDRA-6956)
 * Fix clash with CQL column name in thrift validation (CASSANDRA-6892)
 * Fix error with super columns in mixed 1.2-2.0 clusters (CASSANDRA-6966)
 * Fix bad skip of sstables on slice query with composite start/finish (CASSANDRA-6825)
 * Fix unintended update with conditional statement (CASSANDRA-6893)
 * Fix map element access in IF (CASSANDRA-6914)
 * Avoid costly range calculations for range queries on system keyspaces
   (CASSANDRA-6906)
 * Fix SSTable not released if stream session fails (CASSANDRA-6818)
 * Avoid build failure due to ANTLR timeout (CASSANDRA-6991)
 * Queries on compact tables can return more rows that requested (CASSANDRA-7052)
 * USING TIMESTAMP for batches does not work (CASSANDRA-7053)
 * Fix performance regression from CASSANDRA-5614 (CASSANDRA-6949)
 * Ensure that batchlog and hint timeouts do not produce hints (CASSANDRA-7058)
 * Merge groupable mutations in TriggerExecutor#execute() (CASSANDRA-7047)
 * Plug holes in resource release when wiring up StreamSession (CASSANDRA-7073)
 * Re-add parameter columns to tracing session (CASSANDRA-6942)
 * Preserves CQL metadata when updating table from thrift (CASSANDRA-6831)
Merged from 1.2:
 * Fix nodetool display with vnodes (CASSANDRA-7082)
 * Add UNLOGGED, COUNTER options to BATCH documentation (CASSANDRA-6816)
 * add extra SSL cipher suites (CASSANDRA-6613)
 * fix nodetool getsstables for blob PK (CASSANDRA-6803)
 * Fix BatchlogManager#deleteBatch() use of millisecond timestamps
   (CASSANDRA-6822)
 * Continue assassinating even if the endpoint vanishes (CASSANDRA-6787)
 * Schedule schema pulls on change (CASSANDRA-6971)
 * Non-droppable verbs shouldn't be dropped from OTC (CASSANDRA-6980)
 * Shutdown batchlog executor in SS#drain() (CASSANDRA-7025)
 * Fix batchlog to account for CF truncation records (CASSANDRA-6999)
 * Fix CQLSH parsing of functions and BLOB literals (CASSANDRA-7018)
 * Properly load trustore in the native protocol (CASSANDRA-6847)
 * Always clean up references in SerializingCache (CASSANDRA-6994)
 * Don't shut MessagingService down when replacing a node (CASSANDRA-6476)
 * fix npe when doing -Dcassandra.fd_initial_value_ms (CASSANDRA-6751)


2.1.0-beta1
 * Add flush directory distinct from compaction directories (CASSANDRA-6357)
 * Require JNA by default (CASSANDRA-6575)
 * add listsnapshots command to nodetool (CASSANDRA-5742)
 * Introduce AtomicBTreeColumns (CASSANDRA-6271, 6692)
 * Multithreaded commitlog (CASSANDRA-3578)
 * allocate fixed index summary memory pool and resample cold index summaries
   to use less memory (CASSANDRA-5519)
 * Removed multithreaded compaction (CASSANDRA-6142)
 * Parallelize fetching rows for low-cardinality indexes (CASSANDRA-1337)
 * change logging from log4j to logback (CASSANDRA-5883)
 * switch to LZ4 compression for internode communication (CASSANDRA-5887)
 * Stop using Thrift-generated Index* classes internally (CASSANDRA-5971)
 * Remove 1.2 network compatibility code (CASSANDRA-5960)
 * Remove leveled json manifest migration code (CASSANDRA-5996)
 * Remove CFDefinition (CASSANDRA-6253)
 * Use AtomicIntegerFieldUpdater in RefCountedMemory (CASSANDRA-6278)
 * User-defined types for CQL3 (CASSANDRA-5590)
 * Use of o.a.c.metrics in nodetool (CASSANDRA-5871, 6406)
 * Batch read from OTC's queue and cleanup (CASSANDRA-1632)
 * Secondary index support for collections (CASSANDRA-4511, 6383)
 * SSTable metadata(Stats.db) format change (CASSANDRA-6356)
 * Push composites support in the storage engine
   (CASSANDRA-5417, CASSANDRA-6520)
 * Add snapshot space used to cfstats (CASSANDRA-6231)
 * Add cardinality estimator for key count estimation (CASSANDRA-5906)
 * CF id is changed to be non-deterministic. Data dir/key cache are created
   uniquely for CF id (CASSANDRA-5202)
 * New counters implementation (CASSANDRA-6504)
 * Replace UnsortedColumns, EmptyColumns, TreeMapBackedSortedColumns with new
   ArrayBackedSortedColumns (CASSANDRA-6630, CASSANDRA-6662, CASSANDRA-6690)
 * Add option to use row cache with a given amount of rows (CASSANDRA-5357)
 * Avoid repairing already repaired data (CASSANDRA-5351)
 * Reject counter updates with USING TTL/TIMESTAMP (CASSANDRA-6649)
 * Replace index_interval with min/max_index_interval (CASSANDRA-6379)
 * Lift limitation that order by columns must be selected for IN queries (CASSANDRA-4911)


2.0.5
 * Reduce garbage generated by bloom filter lookups (CASSANDRA-6609)
 * Add ks.cf names to tombstone logging (CASSANDRA-6597)
 * Use LOCAL_QUORUM for LWT operations at LOCAL_SERIAL (CASSANDRA-6495)
 * Wait for gossip to settle before accepting client connections (CASSANDRA-4288)
 * Delete unfinished compaction incrementally (CASSANDRA-6086)
 * Allow specifying custom secondary index options in CQL3 (CASSANDRA-6480)
 * Improve replica pinning for cache efficiency in DES (CASSANDRA-6485)
 * Fix LOCAL_SERIAL from thrift (CASSANDRA-6584)
 * Don't special case received counts in CAS timeout exceptions (CASSANDRA-6595)
 * Add support for 2.1 global counter shards (CASSANDRA-6505)
 * Fix NPE when streaming connection is not yet established (CASSANDRA-6210)
 * Avoid rare duplicate read repair triggering (CASSANDRA-6606)
 * Fix paging discardFirst (CASSANDRA-6555)
 * Fix ArrayIndexOutOfBoundsException in 2ndary index query (CASSANDRA-6470)
 * Release sstables upon rebuilding 2i (CASSANDRA-6635)
 * Add AbstractCompactionStrategy.startup() method (CASSANDRA-6637)
 * SSTableScanner may skip rows during cleanup (CASSANDRA-6638)
 * sstables from stalled repair sessions can resurrect deleted data (CASSANDRA-6503)
 * Switch stress to use ITransportFactory (CASSANDRA-6641)
 * Fix IllegalArgumentException during prepare (CASSANDRA-6592)
 * Fix possible loss of 2ndary index entries during compaction (CASSANDRA-6517)
 * Fix direct Memory on architectures that do not support unaligned long access
   (CASSANDRA-6628)
 * Let scrub optionally skip broken counter partitions (CASSANDRA-5930)
Merged from 1.2:
 * fsync compression metadata (CASSANDRA-6531)
 * Validate CF existence on execution for prepared statement (CASSANDRA-6535)
 * Add ability to throttle batchlog replay (CASSANDRA-6550)
 * Fix executing LOCAL_QUORUM with SimpleStrategy (CASSANDRA-6545)
 * Avoid StackOverflow when using large IN queries (CASSANDRA-6567)
 * Nodetool upgradesstables includes secondary indexes (CASSANDRA-6598)
 * Paginate batchlog replay (CASSANDRA-6569)
 * skip blocking on streaming during drain (CASSANDRA-6603)
 * Improve error message when schema doesn't match loaded sstable (CASSANDRA-6262)
 * Add properties to adjust FD initial value and max interval (CASSANDRA-4375)
 * Fix preparing with batch and delete from collection (CASSANDRA-6607)
 * Fix ABSC reverse iterator's remove() method (CASSANDRA-6629)
 * Handle host ID conflicts properly (CASSANDRA-6615)
 * Move handling of migration event source to solve bootstrap race. (CASSANDRA-6648)
 * Make sure compaction throughput value doesn't overflow with int math (CASSANDRA-6647)


2.0.4
 * Allow removing snapshots of no-longer-existing CFs (CASSANDRA-6418)
 * add StorageService.stopDaemon() (CASSANDRA-4268)
 * add IRE for invalid CF supplied to get_count (CASSANDRA-5701)
 * add client encryption support to sstableloader (CASSANDRA-6378)
 * Fix accept() loop for SSL sockets post-shutdown (CASSANDRA-6468)
 * Fix size-tiered compaction in LCS L0 (CASSANDRA-6496)
 * Fix assertion failure in filterColdSSTables (CASSANDRA-6483)
 * Fix row tombstones in larger-than-memory compactions (CASSANDRA-6008)
 * Fix cleanup ClassCastException (CASSANDRA-6462)
 * Reduce gossip memory use by interning VersionedValue strings (CASSANDRA-6410)
 * Allow specifying datacenters to participate in a repair (CASSANDRA-6218)
 * Fix divide-by-zero in PCI (CASSANDRA-6403)
 * Fix setting last compacted key in the wrong level for LCS (CASSANDRA-6284)
 * Add millisecond precision formats to the timestamp parser (CASSANDRA-6395)
 * Expose a total memtable size metric for a CF (CASSANDRA-6391)
 * cqlsh: handle symlinks properly (CASSANDRA-6425)
 * Fix potential infinite loop when paging query with IN (CASSANDRA-6464)
 * Fix assertion error in AbstractQueryPager.discardFirst (CASSANDRA-6447)
 * Fix streaming older SSTable yields unnecessary tombstones (CASSANDRA-6527)
Merged from 1.2:
 * Improved error message on bad properties in DDL queries (CASSANDRA-6453)
 * Randomize batchlog candidates selection (CASSANDRA-6481)
 * Fix thundering herd on endpoint cache invalidation (CASSANDRA-6345, 6485)
 * Improve batchlog write performance with vnodes (CASSANDRA-6488)
 * cqlsh: quote single quotes in strings inside collections (CASSANDRA-6172)
 * Improve gossip performance for typical messages (CASSANDRA-6409)
 * Throw IRE if a prepared statement has more markers than supported
   (CASSANDRA-5598)
 * Expose Thread metrics for the native protocol server (CASSANDRA-6234)
 * Change snapshot response message verb to INTERNAL to avoid dropping it
   (CASSANDRA-6415)
 * Warn when collection read has > 65K elements (CASSANDRA-5428)
 * Fix cache persistence when both row and key cache are enabled
   (CASSANDRA-6413)
 * (Hadoop) add describe_local_ring (CASSANDRA-6268)
 * Fix handling of concurrent directory creation failure (CASSANDRA-6459)
 * Allow executing CREATE statements multiple times (CASSANDRA-6471)
 * Don't send confusing info with timeouts (CASSANDRA-6491)
 * Don't resubmit counter mutation runnables internally (CASSANDRA-6427)
 * Don't drop local mutations without a hint (CASSANDRA-6510)
 * Don't allow null max_hint_window_in_ms (CASSANDRA-6419)
 * Validate SliceRange start and finish lengths (CASSANDRA-6521)


2.0.3
 * Fix FD leak on slice read path (CASSANDRA-6275)
 * Cancel read meter task when closing SSTR (CASSANDRA-6358)
 * free off-heap IndexSummary during bulk (CASSANDRA-6359)
 * Recover from IOException in accept() thread (CASSANDRA-6349)
 * Improve Gossip tolerance of abnormally slow tasks (CASSANDRA-6338)
 * Fix trying to hint timed out counter writes (CASSANDRA-6322)
 * Allow restoring specific columnfamilies from archived CL (CASSANDRA-4809)
 * Avoid flushing compaction_history after each operation (CASSANDRA-6287)
 * Fix repair assertion error when tombstones expire (CASSANDRA-6277)
 * Skip loading corrupt key cache (CASSANDRA-6260)
 * Fixes for compacting larger-than-memory rows (CASSANDRA-6274)
 * Compact hottest sstables first and optionally omit coldest from
   compaction entirely (CASSANDRA-6109)
 * Fix modifying column_metadata from thrift (CASSANDRA-6182)
 * cqlsh: fix LIST USERS output (CASSANDRA-6242)
 * Add IRequestSink interface (CASSANDRA-6248)
 * Update memtable size while flushing (CASSANDRA-6249)
 * Provide hooks around CQL2/CQL3 statement execution (CASSANDRA-6252)
 * Require Permission.SELECT for CAS updates (CASSANDRA-6247)
 * New CQL-aware SSTableWriter (CASSANDRA-5894)
 * Reject CAS operation when the protocol v1 is used (CASSANDRA-6270)
 * Correctly throw error when frame too large (CASSANDRA-5981)
 * Fix serialization bug in PagedRange with 2ndary indexes (CASSANDRA-6299)
 * Fix CQL3 table validation in Thrift (CASSANDRA-6140)
 * Fix bug missing results with IN clauses (CASSANDRA-6327)
 * Fix paging with reversed slices (CASSANDRA-6343)
 * Set minTimestamp correctly to be able to drop expired sstables (CASSANDRA-6337)
 * Support NaN and Infinity as float literals (CASSANDRA-6003)
 * Remove RF from nodetool ring output (CASSANDRA-6289)
 * Fix attempting to flush empty rows (CASSANDRA-6374)
 * Fix potential out of bounds exception when paging (CASSANDRA-6333)
Merged from 1.2:
 * Optimize FD phi calculation (CASSANDRA-6386)
 * Improve initial FD phi estimate when starting up (CASSANDRA-6385)
 * Don't list CQL3 table in CLI describe even if named explicitely
   (CASSANDRA-5750)
 * Invalidate row cache when dropping CF (CASSANDRA-6351)
 * add non-jamm path for cached statements (CASSANDRA-6293)
 * add windows bat files for shell commands (CASSANDRA-6145)
 * Require logging in for Thrift CQL2/3 statement preparation (CASSANDRA-6254)
 * restrict max_num_tokens to 1536 (CASSANDRA-6267)
 * Nodetool gets default JMX port from cassandra-env.sh (CASSANDRA-6273)
 * make calculatePendingRanges asynchronous (CASSANDRA-6244)
 * Remove blocking flushes in gossip thread (CASSANDRA-6297)
 * Fix potential socket leak in connectionpool creation (CASSANDRA-6308)
 * Allow LOCAL_ONE/LOCAL_QUORUM to work with SimpleStrategy (CASSANDRA-6238)
 * cqlsh: handle 'null' as session duration (CASSANDRA-6317)
 * Fix json2sstable handling of range tombstones (CASSANDRA-6316)
 * Fix missing one row in reverse query (CASSANDRA-6330)
 * Fix reading expired row value from row cache (CASSANDRA-6325)
 * Fix AssertionError when doing set element deletion (CASSANDRA-6341)
 * Make CL code for the native protocol match the one in C* 2.0
   (CASSANDRA-6347)
 * Disallow altering CQL3 table from thrift (CASSANDRA-6370)
 * Fix size computation of prepared statement (CASSANDRA-6369)


2.0.2
 * Update FailureDetector to use nanontime (CASSANDRA-4925)
 * Fix FileCacheService regressions (CASSANDRA-6149)
 * Never return WriteTimeout for CL.ANY (CASSANDRA-6132)
 * Fix race conditions in bulk loader (CASSANDRA-6129)
 * Add configurable metrics reporting (CASSANDRA-4430)
 * drop queries exceeding a configurable number of tombstones (CASSANDRA-6117)
 * Track and persist sstable read activity (CASSANDRA-5515)
 * Fixes for speculative retry (CASSANDRA-5932, CASSANDRA-6194)
 * Improve memory usage of metadata min/max column names (CASSANDRA-6077)
 * Fix thrift validation refusing row markers on CQL3 tables (CASSANDRA-6081)
 * Fix insertion of collections with CAS (CASSANDRA-6069)
 * Correctly send metadata on SELECT COUNT (CASSANDRA-6080)
 * Track clients' remote addresses in ClientState (CASSANDRA-6070)
 * Create snapshot dir if it does not exist when migrating
   leveled manifest (CASSANDRA-6093)
 * make sequential nodetool repair the default (CASSANDRA-5950)
 * Add more hooks for compaction strategy implementations (CASSANDRA-6111)
 * Fix potential NPE on composite 2ndary indexes (CASSANDRA-6098)
 * Delete can potentially be skipped in batch (CASSANDRA-6115)
 * Allow alter keyspace on system_traces (CASSANDRA-6016)
 * Disallow empty column names in cql (CASSANDRA-6136)
 * Use Java7 file-handling APIs and fix file moving on Windows (CASSANDRA-5383)
 * Save compaction history to system keyspace (CASSANDRA-5078)
 * Fix NPE if StorageService.getOperationMode() is executed before full startup (CASSANDRA-6166)
 * CQL3: support pre-epoch longs for TimestampType (CASSANDRA-6212)
 * Add reloadtriggers command to nodetool (CASSANDRA-4949)
 * cqlsh: ignore empty 'value alias' in DESCRIBE (CASSANDRA-6139)
 * Fix sstable loader (CASSANDRA-6205)
 * Reject bootstrapping if the node already exists in gossip (CASSANDRA-5571)
 * Fix NPE while loading paxos state (CASSANDRA-6211)
 * cqlsh: add SHOW SESSION <tracing-session> command (CASSANDRA-6228)
Merged from 1.2:
 * (Hadoop) Require CFRR batchSize to be at least 2 (CASSANDRA-6114)
 * Add a warning for small LCS sstable size (CASSANDRA-6191)
 * Add ability to list specific KS/CF combinations in nodetool cfstats (CASSANDRA-4191)
 * Mark CF clean if a mutation raced the drop and got it marked dirty (CASSANDRA-5946)
 * Add a LOCAL_ONE consistency level (CASSANDRA-6202)
 * Limit CQL prepared statement cache by size instead of count (CASSANDRA-6107)
 * Tracing should log write failure rather than raw exceptions (CASSANDRA-6133)
 * lock access to TM.endpointToHostIdMap (CASSANDRA-6103)
 * Allow estimated memtable size to exceed slab allocator size (CASSANDRA-6078)
 * Start MeteredFlusher earlier to prevent OOM during CL replay (CASSANDRA-6087)
 * Avoid sending Truncate command to fat clients (CASSANDRA-6088)
 * Allow where clause conditions to be in parenthesis (CASSANDRA-6037)
 * Do not open non-ssl storage port if encryption option is all (CASSANDRA-3916)
 * Move batchlog replay to its own executor (CASSANDRA-6079)
 * Add tombstone debug threshold and histogram (CASSANDRA-6042, 6057)
 * Enable tcp keepalive on incoming connections (CASSANDRA-4053)
 * Fix fat client schema pull NPE (CASSANDRA-6089)
 * Fix memtable flushing for indexed tables (CASSANDRA-6112)
 * Fix skipping columns with multiple slices (CASSANDRA-6119)
 * Expose connected thrift + native client counts (CASSANDRA-5084)
 * Optimize auth setup (CASSANDRA-6122)
 * Trace index selection (CASSANDRA-6001)
 * Update sstablesPerReadHistogram to use biased sampling (CASSANDRA-6164)
 * Log UnknownColumnfamilyException when closing socket (CASSANDRA-5725)
 * Properly error out on CREATE INDEX for counters table (CASSANDRA-6160)
 * Handle JMX notification failure for repair (CASSANDRA-6097)
 * (Hadoop) Fetch no more than 128 splits in parallel (CASSANDRA-6169)
 * stress: add username/password authentication support (CASSANDRA-6068)
 * Fix indexed queries with row cache enabled on parent table (CASSANDRA-5732)
 * Fix compaction race during columnfamily drop (CASSANDRA-5957)
 * Fix validation of empty column names for compact tables (CASSANDRA-6152)
 * Skip replaying mutations that pass CRC but fail to deserialize (CASSANDRA-6183)
 * Rework token replacement to use replace_address (CASSANDRA-5916)
 * Fix altering column types (CASSANDRA-6185)
 * cqlsh: fix CREATE/ALTER WITH completion (CASSANDRA-6196)
 * add windows bat files for shell commands (CASSANDRA-6145)
 * Fix potential stack overflow during range tombstones insertion (CASSANDRA-6181)
 * (Hadoop) Make LOCAL_ONE the default consistency level (CASSANDRA-6214)


2.0.1
 * Fix bug that could allow reading deleted data temporarily (CASSANDRA-6025)
 * Improve memory use defaults (CASSANDRA-6059)
 * Make ThriftServer more easlly extensible (CASSANDRA-6058)
 * Remove Hadoop dependency from ITransportFactory (CASSANDRA-6062)
 * add file_cache_size_in_mb setting (CASSANDRA-5661)
 * Improve error message when yaml contains invalid properties (CASSANDRA-5958)
 * Improve leveled compaction's ability to find non-overlapping L0 compactions
   to work on concurrently (CASSANDRA-5921)
 * Notify indexer of columns shadowed by range tombstones (CASSANDRA-5614)
 * Log Merkle tree stats (CASSANDRA-2698)
 * Switch from crc32 to adler32 for compressed sstable checksums (CASSANDRA-5862)
 * Improve offheap memcpy performance (CASSANDRA-5884)
 * Use a range aware scanner for cleanup (CASSANDRA-2524)
 * Cleanup doesn't need to inspect sstables that contain only local data
   (CASSANDRA-5722)
 * Add ability for CQL3 to list partition keys (CASSANDRA-4536)
 * Improve native protocol serialization (CASSANDRA-5664)
 * Upgrade Thrift to 0.9.1 (CASSANDRA-5923)
 * Require superuser status for adding triggers (CASSANDRA-5963)
 * Make standalone scrubber handle old and new style leveled manifest
   (CASSANDRA-6005)
 * Fix paxos bugs (CASSANDRA-6012, 6013, 6023)
 * Fix paged ranges with multiple replicas (CASSANDRA-6004)
 * Fix potential AssertionError during tracing (CASSANDRA-6041)
 * Fix NPE in sstablesplit (CASSANDRA-6027)
 * Migrate pre-2.0 key/value/column aliases to system.schema_columns
   (CASSANDRA-6009)
 * Paging filter empty rows too agressively (CASSANDRA-6040)
 * Support variadic parameters for IN clauses (CASSANDRA-4210)
 * cqlsh: return the result of CAS writes (CASSANDRA-5796)
 * Fix validation of IN clauses with 2ndary indexes (CASSANDRA-6050)
 * Support named bind variables in CQL (CASSANDRA-6033)
Merged from 1.2:
 * Allow cache-keys-to-save to be set at runtime (CASSANDRA-5980)
 * Avoid second-guessing out-of-space state (CASSANDRA-5605)
 * Tuning knobs for dealing with large blobs and many CFs (CASSANDRA-5982)
 * (Hadoop) Fix CQLRW for thrift tables (CASSANDRA-6002)
 * Fix possible divide-by-zero in HHOM (CASSANDRA-5990)
 * Allow local batchlog writes for CL.ANY (CASSANDRA-5967)
 * Upgrade metrics-core to version 2.2.0 (CASSANDRA-5947)
 * Fix CqlRecordWriter with composite keys (CASSANDRA-5949)
 * Add snitch, schema version, cluster, partitioner to JMX (CASSANDRA-5881)
 * Allow disabling SlabAllocator (CASSANDRA-5935)
 * Make user-defined compaction JMX blocking (CASSANDRA-4952)
 * Fix streaming does not transfer wrapped range (CASSANDRA-5948)
 * Fix loading index summary containing empty key (CASSANDRA-5965)
 * Correctly handle limits in CompositesSearcher (CASSANDRA-5975)
 * Pig: handle CQL collections (CASSANDRA-5867)
 * Pass the updated cf to the PRSI index() method (CASSANDRA-5999)
 * Allow empty CQL3 batches (as no-op) (CASSANDRA-5994)
 * Support null in CQL3 functions (CASSANDRA-5910)
 * Replace the deprecated MapMaker with CacheLoader (CASSANDRA-6007)
 * Add SSTableDeletingNotification to DataTracker (CASSANDRA-6010)
 * Fix snapshots in use get deleted during snapshot repair (CASSANDRA-6011)
 * Move hints and exception count to o.a.c.metrics (CASSANDRA-6017)
 * Fix memory leak in snapshot repair (CASSANDRA-6047)
 * Fix sstable2sjon for CQL3 tables (CASSANDRA-5852)


2.0.0
 * Fix thrift validation when inserting into CQL3 tables (CASSANDRA-5138)
 * Fix periodic memtable flushing behavior with clean memtables (CASSANDRA-5931)
 * Fix dateOf() function for pre-2.0 timestamp columns (CASSANDRA-5928)
 * Fix SSTable unintentionally loads BF when opened for batch (CASSANDRA-5938)
 * Add stream session progress to JMX (CASSANDRA-4757)
 * Fix NPE during CAS operation (CASSANDRA-5925)
Merged from 1.2:
 * Fix getBloomFilterDiskSpaceUsed for AlwaysPresentFilter (CASSANDRA-5900)
 * Don't announce schema version until we've loaded the changes locally
   (CASSANDRA-5904)
 * Fix to support off heap bloom filters size greater than 2 GB (CASSANDRA-5903)
 * Properly handle parsing huge map and set literals (CASSANDRA-5893)


2.0.0-rc2
 * enable vnodes by default (CASSANDRA-5869)
 * fix CAS contention timeout (CASSANDRA-5830)
 * fix HsHa to respect max frame size (CASSANDRA-4573)
 * Fix (some) 2i on composite components omissions (CASSANDRA-5851)
 * cqlsh: add DESCRIBE FULL SCHEMA variant (CASSANDRA-5880)
Merged from 1.2:
 * Correctly validate sparse composite cells in scrub (CASSANDRA-5855)
 * Add KeyCacheHitRate metric to CF metrics (CASSANDRA-5868)
 * cqlsh: add support for multiline comments (CASSANDRA-5798)
 * Handle CQL3 SELECT duplicate IN restrictions on clustering columns
   (CASSANDRA-5856)


2.0.0-rc1
 * improve DecimalSerializer performance (CASSANDRA-5837)
 * fix potential spurious wakeup in AsyncOneResponse (CASSANDRA-5690)
 * fix schema-related trigger issues (CASSANDRA-5774)
 * Better validation when accessing CQL3 table from thrift (CASSANDRA-5138)
 * Fix assertion error during repair (CASSANDRA-5801)
 * Fix range tombstone bug (CASSANDRA-5805)
 * DC-local CAS (CASSANDRA-5797)
 * Add a native_protocol_version column to the system.local table (CASSANRDA-5819)
 * Use index_interval from cassandra.yaml when upgraded (CASSANDRA-5822)
 * Fix buffer underflow on socket close (CASSANDRA-5792)
Merged from 1.2:
 * Fix reading DeletionTime from 1.1-format sstables (CASSANDRA-5814)
 * cqlsh: add collections support to COPY (CASSANDRA-5698)
 * retry important messages for any IOException (CASSANDRA-5804)
 * Allow empty IN relations in SELECT/UPDATE/DELETE statements (CASSANDRA-5626)
 * cqlsh: fix crashing on Windows due to libedit detection (CASSANDRA-5812)
 * fix bulk-loading compressed sstables (CASSANDRA-5820)
 * (Hadoop) fix quoting in CqlPagingRecordReader and CqlRecordWriter
   (CASSANDRA-5824)
 * update default LCS sstable size to 160MB (CASSANDRA-5727)
 * Allow compacting 2Is via nodetool (CASSANDRA-5670)
 * Hex-encode non-String keys in OPP (CASSANDRA-5793)
 * nodetool history logging (CASSANDRA-5823)
 * (Hadoop) fix support for Thrift tables in CqlPagingRecordReader
   (CASSANDRA-5752)
 * add "all time blocked" to StatusLogger output (CASSANDRA-5825)
 * Future-proof inter-major-version schema migrations (CASSANDRA-5845)
 * (Hadoop) add CqlPagingRecordReader support for ReversedType in Thrift table
   (CASSANDRA-5718)
 * Add -no-snapshot option to scrub (CASSANDRA-5891)
 * Fix to support off heap bloom filters size greater than 2 GB (CASSANDRA-5903)
 * Properly handle parsing huge map and set literals (CASSANDRA-5893)
 * Fix LCS L0 compaction may overlap in L1 (CASSANDRA-5907)
 * New sstablesplit tool to split large sstables offline (CASSANDRA-4766)
 * Fix potential deadlock in native protocol server (CASSANDRA-5926)
 * Disallow incompatible type change in CQL3 (CASSANDRA-5882)
Merged from 1.1:
 * Correctly validate sparse composite cells in scrub (CASSANDRA-5855)


2.0.0-beta2
 * Replace countPendingHints with Hints Created metric (CASSANDRA-5746)
 * Allow nodetool with no args, and with help to run without a server (CASSANDRA-5734)
 * Cleanup AbstractType/TypeSerializer classes (CASSANDRA-5744)
 * Remove unimplemented cli option schema-mwt (CASSANDRA-5754)
 * Support range tombstones in thrift (CASSANDRA-5435)
 * Normalize table-manipulating CQL3 statements' class names (CASSANDRA-5759)
 * cqlsh: add missing table options to DESCRIBE output (CASSANDRA-5749)
 * Fix assertion error during repair (CASSANDRA-5757)
 * Fix bulkloader (CASSANDRA-5542)
 * Add LZ4 compression to the native protocol (CASSANDRA-5765)
 * Fix bugs in the native protocol v2 (CASSANDRA-5770)
 * CAS on 'primary key only' table (CASSANDRA-5715)
 * Support streaming SSTables of old versions (CASSANDRA-5772)
 * Always respect protocol version in native protocol (CASSANDRA-5778)
 * Fix ConcurrentModificationException during streaming (CASSANDRA-5782)
 * Update deletion timestamp in Commit#updatesWithPaxosTime (CASSANDRA-5787)
 * Thrift cas() method crashes if input columns are not sorted (CASSANDRA-5786)
 * Order columns names correctly when querying for CAS (CASSANDRA-5788)
 * Fix streaming retry (CASSANDRA-5775)
Merged from 1.2:
 * if no seeds can be a reached a node won't start in a ring by itself (CASSANDRA-5768)
 * add cassandra.unsafesystem property (CASSANDRA-5704)
 * (Hadoop) quote identifiers in CqlPagingRecordReader (CASSANDRA-5763)
 * Add replace_node functionality for vnodes (CASSANDRA-5337)
 * Add timeout events to query traces (CASSANDRA-5520)
 * Fix serialization of the LEFT gossip value (CASSANDRA-5696)
 * Pig: support for cql3 tables (CASSANDRA-5234)
 * Fix skipping range tombstones with reverse queries (CASSANDRA-5712)
 * Expire entries out of ThriftSessionManager (CASSANDRA-5719)
 * Don't keep ancestor information in memory (CASSANDRA-5342)
 * Expose native protocol server status in nodetool info (CASSANDRA-5735)
 * Fix pathetic performance of range tombstones (CASSANDRA-5677)
 * Fix querying with an empty (impossible) range (CASSANDRA-5573)
 * cqlsh: handle CUSTOM 2i in DESCRIBE output (CASSANDRA-5760)
 * Fix minor bug in Range.intersects(Bound) (CASSANDRA-5771)
 * cqlsh: handle disabled compression in DESCRIBE output (CASSANDRA-5766)
 * Ensure all UP events are notified on the native protocol (CASSANDRA-5769)
 * Fix formatting of sstable2json with multiple -k arguments (CASSANDRA-5781)
 * Don't rely on row marker for queries in general to hide lost markers
   after TTL expires (CASSANDRA-5762)
 * Sort nodetool help output (CASSANDRA-5776)
 * Fix column expiring during 2 phases compaction (CASSANDRA-5799)
 * now() is being rejected in INSERTs when inside collections (CASSANDRA-5795)


2.0.0-beta1
 * Add support for indexing clustered columns (CASSANDRA-5125)
 * Removed on-heap row cache (CASSANDRA-5348)
 * use nanotime consistently for node-local timeouts (CASSANDRA-5581)
 * Avoid unnecessary second pass on name-based queries (CASSANDRA-5577)
 * Experimental triggers (CASSANDRA-1311)
 * JEMalloc support for off-heap allocation (CASSANDRA-3997)
 * Single-pass compaction (CASSANDRA-4180)
 * Removed token range bisection (CASSANDRA-5518)
 * Removed compatibility with pre-1.2.5 sstables and network messages
   (CASSANDRA-5511)
 * removed PBSPredictor (CASSANDRA-5455)
 * CAS support (CASSANDRA-5062, 5441, 5442, 5443, 5619, 5667)
 * Leveled compaction performs size-tiered compactions in L0
   (CASSANDRA-5371, 5439)
 * Add yaml network topology snitch for mixed ec2/other envs (CASSANDRA-5339)
 * Log when a node is down longer than the hint window (CASSANDRA-4554)
 * Optimize tombstone creation for ExpiringColumns (CASSANDRA-4917)
 * Improve LeveledScanner work estimation (CASSANDRA-5250, 5407)
 * Replace compaction lock with runWithCompactionsDisabled (CASSANDRA-3430)
 * Change Message IDs to ints (CASSANDRA-5307)
 * Move sstable level information into the Stats component, removing the
   need for a separate Manifest file (CASSANDRA-4872)
 * avoid serializing to byte[] on commitlog append (CASSANDRA-5199)
 * make index_interval configurable per columnfamily (CASSANDRA-3961, CASSANDRA-5650)
 * add default_time_to_live (CASSANDRA-3974)
 * add memtable_flush_period_in_ms (CASSANDRA-4237)
 * replace supercolumns internally by composites (CASSANDRA-3237, 5123)
 * upgrade thrift to 0.9.0 (CASSANDRA-3719)
 * drop unnecessary keyspace parameter from user-defined compaction API
   (CASSANDRA-5139)
 * more robust solution to incomplete compactions + counters (CASSANDRA-5151)
 * Change order of directory searching for c*.in.sh (CASSANDRA-3983)
 * Add tool to reset SSTable compaction level for LCS (CASSANDRA-5271)
 * Allow custom configuration loader (CASSANDRA-5045)
 * Remove memory emergency pressure valve logic (CASSANDRA-3534)
 * Reduce request latency with eager retry (CASSANDRA-4705)
 * cqlsh: Remove ASSUME command (CASSANDRA-5331)
 * Rebuild BF when loading sstables if bloom_filter_fp_chance
   has changed since compaction (CASSANDRA-5015)
 * remove row-level bloom filters (CASSANDRA-4885)
 * Change Kernel Page Cache skipping into row preheating (disabled by default)
   (CASSANDRA-4937)
 * Improve repair by deciding on a gcBefore before sending
   out TreeRequests (CASSANDRA-4932)
 * Add an official way to disable compactions (CASSANDRA-5074)
 * Reenable ALTER TABLE DROP with new semantics (CASSANDRA-3919)
 * Add binary protocol versioning (CASSANDRA-5436)
 * Swap THshaServer for TThreadedSelectorServer (CASSANDRA-5530)
 * Add alias support to SELECT statement (CASSANDRA-5075)
 * Don't create empty RowMutations in CommitLogReplayer (CASSANDRA-5541)
 * Use range tombstones when dropping cfs/columns from schema (CASSANDRA-5579)
 * cqlsh: drop CQL2/CQL3-beta support (CASSANDRA-5585)
 * Track max/min column names in sstables to be able to optimize slice
   queries (CASSANDRA-5514, CASSANDRA-5595, CASSANDRA-5600)
 * Binary protocol: allow batching already prepared statements (CASSANDRA-4693)
 * Allow preparing timestamp, ttl and limit in CQL3 queries (CASSANDRA-4450)
 * Support native link w/o JNA in Java7 (CASSANDRA-3734)
 * Use SASL authentication in binary protocol v2 (CASSANDRA-5545)
 * Replace Thrift HsHa with LMAX Disruptor based implementation (CASSANDRA-5582)
 * cqlsh: Add row count to SELECT output (CASSANDRA-5636)
 * Include a timestamp with all read commands to determine column expiration
   (CASSANDRA-5149)
 * Streaming 2.0 (CASSANDRA-5286, 5699)
 * Conditional create/drop ks/table/index statements in CQL3 (CASSANDRA-2737)
 * more pre-table creation property validation (CASSANDRA-5693)
 * Redesign repair messages (CASSANDRA-5426)
 * Fix ALTER RENAME post-5125 (CASSANDRA-5702)
 * Disallow renaming a 2ndary indexed column (CASSANDRA-5705)
 * Rename Table to Keyspace (CASSANDRA-5613)
 * Ensure changing column_index_size_in_kb on different nodes don't corrupt the
   sstable (CASSANDRA-5454)
 * Move resultset type information into prepare, not execute (CASSANDRA-5649)
 * Auto paging in binary protocol (CASSANDRA-4415, 5714)
 * Don't tie client side use of AbstractType to JDBC (CASSANDRA-4495)
 * Adds new TimestampType to replace DateType (CASSANDRA-5723, CASSANDRA-5729)
Merged from 1.2:
 * make starting native protocol server idempotent (CASSANDRA-5728)
 * Fix loading key cache when a saved entry is no longer valid (CASSANDRA-5706)
 * Fix serialization of the LEFT gossip value (CASSANDRA-5696)
 * cqlsh: Don't show 'null' in place of empty values (CASSANDRA-5675)
 * Race condition in detecting version on a mixed 1.1/1.2 cluster
   (CASSANDRA-5692)
 * Fix skipping range tombstones with reverse queries (CASSANDRA-5712)
 * Expire entries out of ThriftSessionManager (CASSANRDA-5719)
 * Don't keep ancestor information in memory (CASSANDRA-5342)
 * cqlsh: fix handling of semicolons inside BATCH queries (CASSANDRA-5697)


1.2.6
 * Fix tracing when operation completes before all responses arrive
   (CASSANDRA-5668)
 * Fix cross-DC mutation forwarding (CASSANDRA-5632)
 * Reduce SSTableLoader memory usage (CASSANDRA-5555)
 * Scale hinted_handoff_throttle_in_kb to cluster size (CASSANDRA-5272)
 * (Hadoop) Add CQL3 input/output formats (CASSANDRA-4421, 5622)
 * (Hadoop) Fix InputKeyRange in CFIF (CASSANDRA-5536)
 * Fix dealing with ridiculously large max sstable sizes in LCS (CASSANDRA-5589)
 * Ignore pre-truncate hints (CASSANDRA-4655)
 * Move System.exit on OOM into a separate thread (CASSANDRA-5273)
 * Write row markers when serializing schema (CASSANDRA-5572)
 * Check only SSTables for the requested range when streaming (CASSANDRA-5569)
 * Improve batchlog replay behavior and hint ttl handling (CASSANDRA-5314)
 * Exclude localTimestamp from validation for tombstones (CASSANDRA-5398)
 * cqlsh: add custom prompt support (CASSANDRA-5539)
 * Reuse prepared statements in hot auth queries (CASSANDRA-5594)
 * cqlsh: add vertical output option (see EXPAND) (CASSANDRA-5597)
 * Add a rate limit option to stress (CASSANDRA-5004)
 * have BulkLoader ignore snapshots directories (CASSANDRA-5587)
 * fix SnitchProperties logging context (CASSANDRA-5602)
 * Expose whether jna is enabled and memory is locked via JMX (CASSANDRA-5508)
 * cqlsh: fix COPY FROM with ReversedType (CASSANDRA-5610)
 * Allow creating CUSTOM indexes on collections (CASSANDRA-5615)
 * Evaluate now() function at execution time (CASSANDRA-5616)
 * Expose detailed read repair metrics (CASSANDRA-5618)
 * Correct blob literal + ReversedType parsing (CASSANDRA-5629)
 * Allow GPFS to prefer the internal IP like EC2MRS (CASSANDRA-5630)
 * fix help text for -tspw cassandra-cli (CASSANDRA-5643)
 * don't throw away initial causes exceptions for internode encryption issues
   (CASSANDRA-5644)
 * Fix message spelling errors for cql select statements (CASSANDRA-5647)
 * Suppress custom exceptions thru jmx (CASSANDRA-5652)
 * Update CREATE CUSTOM INDEX syntax (CASSANDRA-5639)
 * Fix PermissionDetails.equals() method (CASSANDRA-5655)
 * Never allow partition key ranges in CQL3 without token() (CASSANDRA-5666)
 * Gossiper incorrectly drops AppState for an upgrading node (CASSANDRA-5660)
 * Connection thrashing during multi-region ec2 during upgrade, due to
   messaging version (CASSANDRA-5669)
 * Avoid over reconnecting in EC2MRS (CASSANDRA-5678)
 * Fix ReadResponseSerializer.serializedSize() for digest reads (CASSANDRA-5476)
 * allow sstable2json on 2i CFs (CASSANDRA-5694)
Merged from 1.1:
 * Remove buggy thrift max message length option (CASSANDRA-5529)
 * Fix NPE in Pig's widerow mode (CASSANDRA-5488)
 * Add split size parameter to Pig and disable split combination (CASSANDRA-5544)


1.2.5
 * make BytesToken.toString only return hex bytes (CASSANDRA-5566)
 * Ensure that submitBackground enqueues at least one task (CASSANDRA-5554)
 * fix 2i updates with identical values and timestamps (CASSANDRA-5540)
 * fix compaction throttling bursty-ness (CASSANDRA-4316)
 * reduce memory consumption of IndexSummary (CASSANDRA-5506)
 * remove per-row column name bloom filters (CASSANDRA-5492)
 * Include fatal errors in trace events (CASSANDRA-5447)
 * Ensure that PerRowSecondaryIndex is notified of row-level deletes
   (CASSANDRA-5445)
 * Allow empty blob literals in CQL3 (CASSANDRA-5452)
 * Fix streaming RangeTombstones at column index boundary (CASSANDRA-5418)
 * Fix preparing statements when current keyspace is not set (CASSANDRA-5468)
 * Fix SemanticVersion.isSupportedBy minor/patch handling (CASSANDRA-5496)
 * Don't provide oldCfId for post-1.1 system cfs (CASSANDRA-5490)
 * Fix primary range ignores replication strategy (CASSANDRA-5424)
 * Fix shutdown of binary protocol server (CASSANDRA-5507)
 * Fix repair -snapshot not working (CASSANDRA-5512)
 * Set isRunning flag later in binary protocol server (CASSANDRA-5467)
 * Fix use of CQL3 functions with descending clustering order (CASSANDRA-5472)
 * Disallow renaming columns one at a time for thrift table in CQL3
   (CASSANDRA-5531)
 * cqlsh: add CLUSTERING ORDER BY support to DESCRIBE (CASSANDRA-5528)
 * Add custom secondary index support to CQL3 (CASSANDRA-5484)
 * Fix repair hanging silently on unexpected error (CASSANDRA-5229)
 * Fix Ec2Snitch regression introduced by CASSANDRA-5171 (CASSANDRA-5432)
 * Add nodetool enablebackup/disablebackup (CASSANDRA-5556)
 * cqlsh: fix DESCRIBE after case insensitive USE (CASSANDRA-5567)
Merged from 1.1
 * Add retry mechanism to OTC for non-droppable_verbs (CASSANDRA-5393)
 * Use allocator information to improve memtable memory usage estimate
   (CASSANDRA-5497)
 * Fix trying to load deleted row into row cache on startup (CASSANDRA-4463)
 * fsync leveled manifest to avoid corruption (CASSANDRA-5535)
 * Fix Bound intersection computation (CASSANDRA-5551)
 * sstablescrub now respects max memory size in cassandra.in.sh (CASSANDRA-5562)


1.2.4
 * Ensure that PerRowSecondaryIndex updates see the most recent values
   (CASSANDRA-5397)
 * avoid duplicate index entries ind PrecompactedRow and
   ParallelCompactionIterable (CASSANDRA-5395)
 * remove the index entry on oldColumn when new column is a tombstone
   (CASSANDRA-5395)
 * Change default stream throughput from 400 to 200 mbps (CASSANDRA-5036)
 * Gossiper logs DOWN for symmetry with UP (CASSANDRA-5187)
 * Fix mixing prepared statements between keyspaces (CASSANDRA-5352)
 * Fix consistency level during bootstrap - strike 3 (CASSANDRA-5354)
 * Fix transposed arguments in AlreadyExistsException (CASSANDRA-5362)
 * Improve asynchronous hint delivery (CASSANDRA-5179)
 * Fix Guava dependency version (12.0 -> 13.0.1) for Maven (CASSANDRA-5364)
 * Validate that provided CQL3 collection value are < 64K (CASSANDRA-5355)
 * Make upgradeSSTable skip current version sstables by default (CASSANDRA-5366)
 * Optimize min/max timestamp collection (CASSANDRA-5373)
 * Invalid streamId in cql binary protocol when using invalid CL
   (CASSANDRA-5164)
 * Fix validation for IN where clauses with collections (CASSANDRA-5376)
 * Copy resultSet on count query to avoid ConcurrentModificationException
   (CASSANDRA-5382)
 * Correctly typecheck in CQL3 even with ReversedType (CASSANDRA-5386)
 * Fix streaming compressed files when using encryption (CASSANDRA-5391)
 * cassandra-all 1.2.0 pom missing netty dependency (CASSANDRA-5392)
 * Fix writetime/ttl functions on null values (CASSANDRA-5341)
 * Fix NPE during cql3 select with token() (CASSANDRA-5404)
 * IndexHelper.skipBloomFilters won't skip non-SHA filters (CASSANDRA-5385)
 * cqlsh: Print maps ordered by key, sort sets (CASSANDRA-5413)
 * Add null syntax support in CQL3 for inserts (CASSANDRA-3783)
 * Allow unauthenticated set_keyspace() calls (CASSANDRA-5423)
 * Fix potential incremental backups race (CASSANDRA-5410)
 * Fix prepared BATCH statements with batch-level timestamps (CASSANDRA-5415)
 * Allow overriding superuser setup delay (CASSANDRA-5430)
 * cassandra-shuffle with JMX usernames and passwords (CASSANDRA-5431)
Merged from 1.1:
 * cli: Quote ks and cf names in schema output when needed (CASSANDRA-5052)
 * Fix bad default for min/max timestamp in SSTableMetadata (CASSANDRA-5372)
 * Fix cf name extraction from manifest in Directories.migrateFile()
   (CASSANDRA-5242)
 * Support pluggable internode authentication (CASSANDRA-5401)


1.2.3
 * add check for sstable overlap within a level on startup (CASSANDRA-5327)
 * replace ipv6 colons in jmx object names (CASSANDRA-5298, 5328)
 * Avoid allocating SSTableBoundedScanner during repair when the range does
   not intersect the sstable (CASSANDRA-5249)
 * Don't lowercase property map keys (this breaks NTS) (CASSANDRA-5292)
 * Fix composite comparator with super columns (CASSANDRA-5287)
 * Fix insufficient validation of UPDATE queries against counter cfs
   (CASSANDRA-5300)
 * Fix PropertyFileSnitch default DC/Rack behavior (CASSANDRA-5285)
 * Handle null values when executing prepared statement (CASSANDRA-5081)
 * Add netty to pom dependencies (CASSANDRA-5181)
 * Include type arguments in Thrift CQLPreparedResult (CASSANDRA-5311)
 * Fix compaction not removing columns when bf_fp_ratio is 1 (CASSANDRA-5182)
 * cli: Warn about missing CQL3 tables in schema descriptions (CASSANDRA-5309)
 * Re-enable unknown option in replication/compaction strategies option for
   backward compatibility (CASSANDRA-4795)
 * Add binary protocol support to stress (CASSANDRA-4993)
 * cqlsh: Fix COPY FROM value quoting and null handling (CASSANDRA-5305)
 * Fix repair -pr for vnodes (CASSANDRA-5329)
 * Relax CL for auth queries for non-default users (CASSANDRA-5310)
 * Fix AssertionError during repair (CASSANDRA-5245)
 * Don't announce migrations to pre-1.2 nodes (CASSANDRA-5334)
Merged from 1.1:
 * Update offline scrub for 1.0 -> 1.1 directory structure (CASSANDRA-5195)
 * add tmp flag to Descriptor hashcode (CASSANDRA-4021)
 * fix logging of "Found table data in data directories" when only system tables
   are present (CASSANDRA-5289)
 * cli: Add JMX authentication support (CASSANDRA-5080)
 * nodetool: ability to repair specific range (CASSANDRA-5280)
 * Fix possible assertion triggered in SliceFromReadCommand (CASSANDRA-5284)
 * cqlsh: Add inet type support on Windows (ipv4-only) (CASSANDRA-4801)
 * Fix race when initializing ColumnFamilyStore (CASSANDRA-5350)
 * Add UseTLAB JVM flag (CASSANDRA-5361)


1.2.2
 * fix potential for multiple concurrent compactions of the same sstables
   (CASSANDRA-5256)
 * avoid no-op caching of byte[] on commitlog append (CASSANDRA-5199)
 * fix symlinks under data dir not working (CASSANDRA-5185)
 * fix bug in compact storage metadata handling (CASSANDRA-5189)
 * Validate login for USE queries (CASSANDRA-5207)
 * cli: remove default username and password (CASSANDRA-5208)
 * configure populate_io_cache_on_flush per-CF (CASSANDRA-4694)
 * allow configuration of internode socket buffer (CASSANDRA-3378)
 * Make sstable directory picking blacklist-aware again (CASSANDRA-5193)
 * Correctly expire gossip states for edge cases (CASSANDRA-5216)
 * Improve handling of directory creation failures (CASSANDRA-5196)
 * Expose secondary indicies to the rest of nodetool (CASSANDRA-4464)
 * Binary protocol: avoid sending notification for 0.0.0.0 (CASSANDRA-5227)
 * add UseCondCardMark XX jvm settings on jdk 1.7 (CASSANDRA-4366)
 * CQL3 refactor to allow conversion function (CASSANDRA-5226)
 * Fix drop of sstables in some circumstance (CASSANDRA-5232)
 * Implement caching of authorization results (CASSANDRA-4295)
 * Add support for LZ4 compression (CASSANDRA-5038)
 * Fix missing columns in wide rows queries (CASSANDRA-5225)
 * Simplify auth setup and make system_auth ks alterable (CASSANDRA-5112)
 * Stop compactions from hanging during bootstrap (CASSANDRA-5244)
 * fix compressed streaming sending extra chunk (CASSANDRA-5105)
 * Add CQL3-based implementations of IAuthenticator and IAuthorizer
   (CASSANDRA-4898)
 * Fix timestamp-based tomstone removal logic (CASSANDRA-5248)
 * cli: Add JMX authentication support (CASSANDRA-5080)
 * Fix forceFlush behavior (CASSANDRA-5241)
 * cqlsh: Add username autocompletion (CASSANDRA-5231)
 * Fix CQL3 composite partition key error (CASSANDRA-5240)
 * Allow IN clause on last clustering key (CASSANDRA-5230)
Merged from 1.1:
 * fix start key/end token validation for wide row iteration (CASSANDRA-5168)
 * add ConfigHelper support for Thrift frame and max message sizes (CASSANDRA-5188)
 * fix nodetool repair not fail on node down (CASSANDRA-5203)
 * always collect tombstone hints (CASSANDRA-5068)
 * Fix error when sourcing file in cqlsh (CASSANDRA-5235)


1.2.1
 * stream undelivered hints on decommission (CASSANDRA-5128)
 * GossipingPropertyFileSnitch loads saved dc/rack info if needed (CASSANDRA-5133)
 * drain should flush system CFs too (CASSANDRA-4446)
 * add inter_dc_tcp_nodelay setting (CASSANDRA-5148)
 * re-allow wrapping ranges for start_token/end_token range pairitspwng (CASSANDRA-5106)
 * fix validation compaction of empty rows (CASSANDRA-5136)
 * nodetool methods to enable/disable hint storage/delivery (CASSANDRA-4750)
 * disallow bloom filter false positive chance of 0 (CASSANDRA-5013)
 * add threadpool size adjustment methods to JMXEnabledThreadPoolExecutor and
   CompactionManagerMBean (CASSANDRA-5044)
 * fix hinting for dropped local writes (CASSANDRA-4753)
 * off-heap cache doesn't need mutable column container (CASSANDRA-5057)
 * apply disk_failure_policy to bad disks on initial directory creation
   (CASSANDRA-4847)
 * Optimize name-based queries to use ArrayBackedSortedColumns (CASSANDRA-5043)
 * Fall back to old manifest if most recent is unparseable (CASSANDRA-5041)
 * pool [Compressed]RandomAccessReader objects on the partitioned read path
   (CASSANDRA-4942)
 * Add debug logging to list filenames processed by Directories.migrateFile
   method (CASSANDRA-4939)
 * Expose black-listed directories via JMX (CASSANDRA-4848)
 * Log compaction merge counts (CASSANDRA-4894)
 * Minimize byte array allocation by AbstractData{Input,Output} (CASSANDRA-5090)
 * Add SSL support for the binary protocol (CASSANDRA-5031)
 * Allow non-schema system ks modification for shuffle to work (CASSANDRA-5097)
 * cqlsh: Add default limit to SELECT statements (CASSANDRA-4972)
 * cqlsh: fix DESCRIBE for 1.1 cfs in CQL3 (CASSANDRA-5101)
 * Correctly gossip with nodes >= 1.1.7 (CASSANDRA-5102)
 * Ensure CL guarantees on digest mismatch (CASSANDRA-5113)
 * Validate correctly selects on composite partition key (CASSANDRA-5122)
 * Fix exception when adding collection (CASSANDRA-5117)
 * Handle states for non-vnode clusters correctly (CASSANDRA-5127)
 * Refuse unrecognized replication and compaction strategy options (CASSANDRA-4795)
 * Pick the correct value validator in sstable2json for cql3 tables (CASSANDRA-5134)
 * Validate login for describe_keyspace, describe_keyspaces and set_keyspace
   (CASSANDRA-5144)
 * Fix inserting empty maps (CASSANDRA-5141)
 * Don't remove tokens from System table for node we know (CASSANDRA-5121)
 * fix streaming progress report for compresed files (CASSANDRA-5130)
 * Coverage analysis for low-CL queries (CASSANDRA-4858)
 * Stop interpreting dates as valid timeUUID value (CASSANDRA-4936)
 * Adds E notation for floating point numbers (CASSANDRA-4927)
 * Detect (and warn) unintentional use of the cql2 thrift methods when cql3 was
   intended (CASSANDRA-5172)
 * cli: Quote ks and cf names in schema output when needed (CASSANDRA-5052)
 * Fix cf name extraction from manifest in Directories.migrateFile() (CASSANDRA-5242)
 * Replace mistaken usage of commons-logging with slf4j (CASSANDRA-5464)
 * Ensure Jackson dependency matches lib (CASSANDRA-5126)
 * Expose droppable tombstone ratio stats over JMX (CASSANDRA-5159)
Merged from 1.1:
 * Simplify CompressedRandomAccessReader to work around JDK FD bug (CASSANDRA-5088)
 * Improve handling a changing target throttle rate mid-compaction (CASSANDRA-5087)
 * Pig: correctly decode row keys in widerow mode (CASSANDRA-5098)
 * nodetool repair command now prints progress (CASSANDRA-4767)
 * fix user defined compaction to run against 1.1 data directory (CASSANDRA-5118)
 * Fix CQL3 BATCH authorization caching (CASSANDRA-5145)
 * fix get_count returns incorrect value with TTL (CASSANDRA-5099)
 * better handling for mid-compaction failure (CASSANDRA-5137)
 * convert default marshallers list to map for better readability (CASSANDRA-5109)
 * fix ConcurrentModificationException in getBootstrapSource (CASSANDRA-5170)
 * fix sstable maxtimestamp for row deletes and pre-1.1.1 sstables (CASSANDRA-5153)
 * Fix thread growth on node removal (CASSANDRA-5175)
 * Make Ec2Region's datacenter name configurable (CASSANDRA-5155)


1.2.0
 * Disallow counters in collections (CASSANDRA-5082)
 * cqlsh: add unit tests (CASSANDRA-3920)
 * fix default bloom_filter_fp_chance for LeveledCompactionStrategy (CASSANDRA-5093)
Merged from 1.1:
 * add validation for get_range_slices with start_key and end_token (CASSANDRA-5089)


1.2.0-rc2
 * fix nodetool ownership display with vnodes (CASSANDRA-5065)
 * cqlsh: add DESCRIBE KEYSPACES command (CASSANDRA-5060)
 * Fix potential infinite loop when reloading CFS (CASSANDRA-5064)
 * Fix SimpleAuthorizer example (CASSANDRA-5072)
 * cqlsh: force CL.ONE for tracing and system.schema* queries (CASSANDRA-5070)
 * Includes cassandra-shuffle in the debian package (CASSANDRA-5058)
Merged from 1.1:
 * fix multithreaded compaction deadlock (CASSANDRA-4492)
 * fix temporarily missing schema after upgrade from pre-1.1.5 (CASSANDRA-5061)
 * Fix ALTER TABLE overriding compression options with defaults
   (CASSANDRA-4996, 5066)
 * fix specifying and altering crc_check_chance (CASSANDRA-5053)
 * fix Murmur3Partitioner ownership% calculation (CASSANDRA-5076)
 * Don't expire columns sooner than they should in 2ndary indexes (CASSANDRA-5079)


1.2-rc1
 * rename rpc_timeout settings to request_timeout (CASSANDRA-5027)
 * add BF with 0.1 FP to LCS by default (CASSANDRA-5029)
 * Fix preparing insert queries (CASSANDRA-5016)
 * Fix preparing queries with counter increment (CASSANDRA-5022)
 * Fix preparing updates with collections (CASSANDRA-5017)
 * Don't generate UUID based on other node address (CASSANDRA-5002)
 * Fix message when trying to alter a clustering key type (CASSANDRA-5012)
 * Update IAuthenticator to match the new IAuthorizer (CASSANDRA-5003)
 * Fix inserting only a key in CQL3 (CASSANDRA-5040)
 * Fix CQL3 token() function when used with strings (CASSANDRA-5050)
Merged from 1.1:
 * reduce log spam from invalid counter shards (CASSANDRA-5026)
 * Improve schema propagation performance (CASSANDRA-5025)
 * Fix for IndexHelper.IndexFor throws OOB Exception (CASSANDRA-5030)
 * cqlsh: make it possible to describe thrift CFs (CASSANDRA-4827)
 * cqlsh: fix timestamp formatting on some platforms (CASSANDRA-5046)


1.2-beta3
 * make consistency level configurable in cqlsh (CASSANDRA-4829)
 * fix cqlsh rendering of blob fields (CASSANDRA-4970)
 * fix cqlsh DESCRIBE command (CASSANDRA-4913)
 * save truncation position in system table (CASSANDRA-4906)
 * Move CompressionMetadata off-heap (CASSANDRA-4937)
 * allow CLI to GET cql3 columnfamily data (CASSANDRA-4924)
 * Fix rare race condition in getExpireTimeForEndpoint (CASSANDRA-4402)
 * acquire references to overlapping sstables during compaction so bloom filter
   doesn't get free'd prematurely (CASSANDRA-4934)
 * Don't share slice query filter in CQL3 SelectStatement (CASSANDRA-4928)
 * Separate tracing from Log4J (CASSANDRA-4861)
 * Exclude gcable tombstones from merkle-tree computation (CASSANDRA-4905)
 * Better printing of AbstractBounds for tracing (CASSANDRA-4931)
 * Optimize mostRecentTombstone check in CC.collectAllData (CASSANDRA-4883)
 * Change stream session ID to UUID to avoid collision from same node (CASSANDRA-4813)
 * Use Stats.db when bulk loading if present (CASSANDRA-4957)
 * Skip repair on system_trace and keyspaces with RF=1 (CASSANDRA-4956)
 * (cql3) Remove arbitrary SELECT limit (CASSANDRA-4918)
 * Correctly handle prepared operation on collections (CASSANDRA-4945)
 * Fix CQL3 LIMIT (CASSANDRA-4877)
 * Fix Stress for CQL3 (CASSANDRA-4979)
 * Remove cassandra specific exceptions from JMX interface (CASSANDRA-4893)
 * (CQL3) Force using ALLOW FILTERING on potentially inefficient queries (CASSANDRA-4915)
 * (cql3) Fix adding column when the table has collections (CASSANDRA-4982)
 * (cql3) Fix allowing collections with compact storage (CASSANDRA-4990)
 * (cql3) Refuse ttl/writetime function on collections (CASSANDRA-4992)
 * Replace IAuthority with new IAuthorizer (CASSANDRA-4874)
 * clqsh: fix KEY pseudocolumn escaping when describing Thrift tables
   in CQL3 mode (CASSANDRA-4955)
 * add basic authentication support for Pig CassandraStorage (CASSANDRA-3042)
 * fix CQL2 ALTER TABLE compaction_strategy_class altering (CASSANDRA-4965)
Merged from 1.1:
 * Fall back to old describe_splits if d_s_ex is not available (CASSANDRA-4803)
 * Improve error reporting when streaming ranges fail (CASSANDRA-5009)
 * Fix cqlsh timestamp formatting of timezone info (CASSANDRA-4746)
 * Fix assertion failure with leveled compaction (CASSANDRA-4799)
 * Check for null end_token in get_range_slice (CASSANDRA-4804)
 * Remove all remnants of removed nodes (CASSANDRA-4840)
 * Add aut-reloading of the log4j file in debian package (CASSANDRA-4855)
 * Fix estimated row cache entry size (CASSANDRA-4860)
 * reset getRangeSlice filter after finishing a row for get_paged_slice
   (CASSANDRA-4919)
 * expunge row cache post-truncate (CASSANDRA-4940)
 * Allow static CF definition with compact storage (CASSANDRA-4910)
 * Fix endless loop/compaction of schema_* CFs due to broken timestamps (CASSANDRA-4880)
 * Fix 'wrong class type' assertion in CounterColumn (CASSANDRA-4976)


1.2-beta2
 * fp rate of 1.0 disables BF entirely; LCS defaults to 1.0 (CASSANDRA-4876)
 * off-heap bloom filters for row keys (CASSANDRA_4865)
 * add extension point for sstable components (CASSANDRA-4049)
 * improve tracing output (CASSANDRA-4852, 4862)
 * make TRACE verb droppable (CASSANDRA-4672)
 * fix BulkLoader recognition of CQL3 columnfamilies (CASSANDRA-4755)
 * Sort commitlog segments for replay by id instead of mtime (CASSANDRA-4793)
 * Make hint delivery asynchronous (CASSANDRA-4761)
 * Pluggable Thrift transport factories for CLI and cqlsh (CASSANDRA-4609, 4610)
 * cassandra-cli: allow Double value type to be inserted to a column (CASSANDRA-4661)
 * Add ability to use custom TServerFactory implementations (CASSANDRA-4608)
 * optimize batchlog flushing to skip successful batches (CASSANDRA-4667)
 * include metadata for system keyspace itself in schema tables (CASSANDRA-4416)
 * add check to PropertyFileSnitch to verify presence of location for
   local node (CASSANDRA-4728)
 * add PBSPredictor consistency modeler (CASSANDRA-4261)
 * remove vestiges of Thrift unframed mode (CASSANDRA-4729)
 * optimize single-row PK lookups (CASSANDRA-4710)
 * adjust blockFor calculation to account for pending ranges due to node
   movement (CASSANDRA-833)
 * Change CQL version to 3.0.0 and stop accepting 3.0.0-beta1 (CASSANDRA-4649)
 * (CQL3) Make prepared statement global instead of per connection
   (CASSANDRA-4449)
 * Fix scrubbing of CQL3 created tables (CASSANDRA-4685)
 * (CQL3) Fix validation when using counter and regular columns in the same
   table (CASSANDRA-4706)
 * Fix bug starting Cassandra with simple authentication (CASSANDRA-4648)
 * Add support for batchlog in CQL3 (CASSANDRA-4545, 4738)
 * Add support for multiple column family outputs in CFOF (CASSANDRA-4208)
 * Support repairing only the local DC nodes (CASSANDRA-4747)
 * Use rpc_address for binary protocol and change default port (CASSANDRA-4751)
 * Fix use of collections in prepared statements (CASSANDRA-4739)
 * Store more information into peers table (CASSANDRA-4351, 4814)
 * Configurable bucket size for size tiered compaction (CASSANDRA-4704)
 * Run leveled compaction in parallel (CASSANDRA-4310)
 * Fix potential NPE during CFS reload (CASSANDRA-4786)
 * Composite indexes may miss results (CASSANDRA-4796)
 * Move consistency level to the protocol level (CASSANDRA-4734, 4824)
 * Fix Subcolumn slice ends not respected (CASSANDRA-4826)
 * Fix Assertion error in cql3 select (CASSANDRA-4783)
 * Fix list prepend logic (CQL3) (CASSANDRA-4835)
 * Add booleans as literals in CQL3 (CASSANDRA-4776)
 * Allow renaming PK columns in CQL3 (CASSANDRA-4822)
 * Fix binary protocol NEW_NODE event (CASSANDRA-4679)
 * Fix potential infinite loop in tombstone compaction (CASSANDRA-4781)
 * Remove system tables accounting from schema (CASSANDRA-4850)
 * (cql3) Force provided columns in clustering key order in
   'CLUSTERING ORDER BY' (CASSANDRA-4881)
 * Fix composite index bug (CASSANDRA-4884)
 * Fix short read protection for CQL3 (CASSANDRA-4882)
 * Add tracing support to the binary protocol (CASSANDRA-4699)
 * (cql3) Don't allow prepared marker inside collections (CASSANDRA-4890)
 * Re-allow order by on non-selected columns (CASSANDRA-4645)
 * Bug when composite index is created in a table having collections (CASSANDRA-4909)
 * log index scan subject in CompositesSearcher (CASSANDRA-4904)
Merged from 1.1:
 * add get[Row|Key]CacheEntries to CacheServiceMBean (CASSANDRA-4859)
 * fix get_paged_slice to wrap to next row correctly (CASSANDRA-4816)
 * fix indexing empty column values (CASSANDRA-4832)
 * allow JdbcDate to compose null Date objects (CASSANDRA-4830)
 * fix possible stackoverflow when compacting 1000s of sstables
   (CASSANDRA-4765)
 * fix wrong leveled compaction progress calculation (CASSANDRA-4807)
 * add a close() method to CRAR to prevent leaking file descriptors (CASSANDRA-4820)
 * fix potential infinite loop in get_count (CASSANDRA-4833)
 * fix compositeType.{get/from}String methods (CASSANDRA-4842)
 * (CQL) fix CREATE COLUMNFAMILY permissions check (CASSANDRA-4864)
 * Fix DynamicCompositeType same type comparison (CASSANDRA-4711)
 * Fix duplicate SSTable reference when stream session failed (CASSANDRA-3306)
 * Allow static CF definition with compact storage (CASSANDRA-4910)
 * Fix endless loop/compaction of schema_* CFs due to broken timestamps (CASSANDRA-4880)
 * Fix 'wrong class type' assertion in CounterColumn (CASSANDRA-4976)


1.2-beta1
 * add atomic_batch_mutate (CASSANDRA-4542, -4635)
 * increase default max_hint_window_in_ms to 3h (CASSANDRA-4632)
 * include message initiation time to replicas so they can more
   accurately drop timed-out requests (CASSANDRA-2858)
 * fix clientutil.jar dependencies (CASSANDRA-4566)
 * optimize WriteResponse (CASSANDRA-4548)
 * new metrics (CASSANDRA-4009)
 * redesign KEYS indexes to avoid read-before-write (CASSANDRA-2897)
 * debug tracing (CASSANDRA-1123)
 * parallelize row cache loading (CASSANDRA-4282)
 * Make compaction, flush JBOD-aware (CASSANDRA-4292)
 * run local range scans on the read stage (CASSANDRA-3687)
 * clean up ioexceptions (CASSANDRA-2116)
 * add disk_failure_policy (CASSANDRA-2118)
 * Introduce new json format with row level deletion (CASSANDRA-4054)
 * remove redundant "name" column from schema_keyspaces (CASSANDRA-4433)
 * improve "nodetool ring" handling of multi-dc clusters (CASSANDRA-3047)
 * update NTS calculateNaturalEndpoints to be O(N log N) (CASSANDRA-3881)
 * split up rpc timeout by operation type (CASSANDRA-2819)
 * rewrite key cache save/load to use only sequential i/o (CASSANDRA-3762)
 * update MS protocol with a version handshake + broadcast address id
   (CASSANDRA-4311)
 * multithreaded hint replay (CASSANDRA-4189)
 * add inter-node message compression (CASSANDRA-3127)
 * remove COPP (CASSANDRA-2479)
 * Track tombstone expiration and compact when tombstone content is
   higher than a configurable threshold, default 20% (CASSANDRA-3442, 4234)
 * update MurmurHash to version 3 (CASSANDRA-2975)
 * (CLI) track elapsed time for `delete' operation (CASSANDRA-4060)
 * (CLI) jline version is bumped to 1.0 to properly  support
   'delete' key function (CASSANDRA-4132)
 * Save IndexSummary into new SSTable 'Summary' component (CASSANDRA-2392, 4289)
 * Add support for range tombstones (CASSANDRA-3708)
 * Improve MessagingService efficiency (CASSANDRA-3617)
 * Avoid ID conflicts from concurrent schema changes (CASSANDRA-3794)
 * Set thrift HSHA server thread limit to unlimited by default (CASSANDRA-4277)
 * Avoids double serialization of CF id in RowMutation messages
   (CASSANDRA-4293)
 * stream compressed sstables directly with java nio (CASSANDRA-4297)
 * Support multiple ranges in SliceQueryFilter (CASSANDRA-3885)
 * Add column metadata to system column families (CASSANDRA-4018)
 * (cql3) Always use composite types by default (CASSANDRA-4329)
 * (cql3) Add support for set, map and list (CASSANDRA-3647)
 * Validate date type correctly (CASSANDRA-4441)
 * (cql3) Allow definitions with only a PK (CASSANDRA-4361)
 * (cql3) Add support for row key composites (CASSANDRA-4179)
 * improve DynamicEndpointSnitch by using reservoir sampling (CASSANDRA-4038)
 * (cql3) Add support for 2ndary indexes (CASSANDRA-3680)
 * (cql3) fix defining more than one PK to be invalid (CASSANDRA-4477)
 * remove schema agreement checking from all external APIs (Thrift, CQL and CQL3) (CASSANDRA-4487)
 * add Murmur3Partitioner and make it default for new installations (CASSANDRA-3772, 4621)
 * (cql3) update pseudo-map syntax to use map syntax (CASSANDRA-4497)
 * Finer grained exceptions hierarchy and provides error code with exceptions (CASSANDRA-3979)
 * Adds events push to binary protocol (CASSANDRA-4480)
 * Rewrite nodetool help (CASSANDRA-2293)
 * Make CQL3 the default for CQL (CASSANDRA-4640)
 * update stress tool to be able to use CQL3 (CASSANDRA-4406)
 * Accept all thrift update on CQL3 cf but don't expose their metadata (CASSANDRA-4377)
 * Replace Throttle with Guava's RateLimiter for HintedHandOff (CASSANDRA-4541)
 * fix counter add/get using CQL2 and CQL3 in stress tool (CASSANDRA-4633)
 * Add sstable count per level to cfstats (CASSANDRA-4537)
 * (cql3) Add ALTER KEYSPACE statement (CASSANDRA-4611)
 * (cql3) Allow defining default consistency levels (CASSANDRA-4448)
 * (cql3) Fix queries using LIMIT missing results (CASSANDRA-4579)
 * fix cross-version gossip messaging (CASSANDRA-4576)
 * added inet data type (CASSANDRA-4627)


1.1.6
 * Wait for writes on synchronous read digest mismatch (CASSANDRA-4792)
 * fix commitlog replay for nanotime-infected sstables (CASSANDRA-4782)
 * preflight check ttl for maximum of 20 years (CASSANDRA-4771)
 * (Pig) fix widerow input with single column rows (CASSANDRA-4789)
 * Fix HH to compact with correct gcBefore, which avoids wiping out
   undelivered hints (CASSANDRA-4772)
 * LCS will merge up to 32 L0 sstables as intended (CASSANDRA-4778)
 * NTS will default unconfigured DC replicas to zero (CASSANDRA-4675)
 * use default consistency level in counter validation if none is
   explicitly provide (CASSANDRA-4700)
 * Improve IAuthority interface by introducing fine-grained
   access permissions and grant/revoke commands (CASSANDRA-4490, 4644)
 * fix assumption error in CLI when updating/describing keyspace
   (CASSANDRA-4322)
 * Adds offline sstablescrub to debian packaging (CASSANDRA-4642)
 * Automatic fixing of overlapping leveled sstables (CASSANDRA-4644)
 * fix error when using ORDER BY with extended selections (CASSANDRA-4689)
 * (CQL3) Fix validation for IN queries for non-PK cols (CASSANDRA-4709)
 * fix re-created keyspace disappering after 1.1.5 upgrade
   (CASSANDRA-4698, 4752)
 * (CLI) display elapsed time in 2 fraction digits (CASSANDRA-3460)
 * add authentication support to sstableloader (CASSANDRA-4712)
 * Fix CQL3 'is reversed' logic (CASSANDRA-4716, 4759)
 * (CQL3) Don't return ReversedType in result set metadata (CASSANDRA-4717)
 * Backport adding AlterKeyspace statement (CASSANDRA-4611)
 * (CQL3) Correcty accept upper-case data types (CASSANDRA-4770)
 * Add binary protocol events for schema changes (CASSANDRA-4684)
Merged from 1.0:
 * Switch from NBHM to CHM in MessagingService's callback map, which
   prevents OOM in long-running instances (CASSANDRA-4708)


1.1.5
 * add SecondaryIndex.reload API (CASSANDRA-4581)
 * use millis + atomicint for commitlog segment creation instead of
   nanotime, which has issues under some hypervisors (CASSANDRA-4601)
 * fix FD leak in slice queries (CASSANDRA-4571)
 * avoid recursion in leveled compaction (CASSANDRA-4587)
 * increase stack size under Java7 to 180K
 * Log(info) schema changes (CASSANDRA-4547)
 * Change nodetool setcachecapcity to manipulate global caches (CASSANDRA-4563)
 * (cql3) fix setting compaction strategy (CASSANDRA-4597)
 * fix broken system.schema_* timestamps on system startup (CASSANDRA-4561)
 * fix wrong skip of cache saving (CASSANDRA-4533)
 * Avoid NPE when lost+found is in data dir (CASSANDRA-4572)
 * Respect five-minute flush moratorium after initial CL replay (CASSANDRA-4474)
 * Adds ntp as recommended in debian packaging (CASSANDRA-4606)
 * Configurable transport in CF Record{Reader|Writer} (CASSANDRA-4558)
 * (cql3) fix potential NPE with both equal and unequal restriction (CASSANDRA-4532)
 * (cql3) improves ORDER BY validation (CASSANDRA-4624)
 * Fix potential deadlock during counter writes (CASSANDRA-4578)
 * Fix cql error with ORDER BY when using IN (CASSANDRA-4612)
Merged from 1.0:
 * increase Xss to 160k to accomodate latest 1.6 JVMs (CASSANDRA-4602)
 * fix toString of hint destination tokens (CASSANDRA-4568)
 * Fix multiple values for CurrentLocal NodeID (CASSANDRA-4626)


1.1.4
 * fix offline scrub to catch >= out of order rows (CASSANDRA-4411)
 * fix cassandra-env.sh on RHEL and other non-dash-based systems
   (CASSANDRA-4494)
Merged from 1.0:
 * (Hadoop) fix setting key length for old-style mapred api (CASSANDRA-4534)
 * (Hadoop) fix iterating through a resultset consisting entirely
   of tombstoned rows (CASSANDRA-4466)


1.1.3
 * (cqlsh) add COPY TO (CASSANDRA-4434)
 * munmap commitlog segments before rename (CASSANDRA-4337)
 * (JMX) rename getRangeKeySample to sampleKeyRange to avoid returning
   multi-MB results as an attribute (CASSANDRA-4452)
 * flush based on data size, not throughput; overwritten columns no
   longer artificially inflate liveRatio (CASSANDRA-4399)
 * update default commitlog segment size to 32MB and total commitlog
   size to 32/1024 MB for 32/64 bit JVMs, respectively (CASSANDRA-4422)
 * avoid using global partitioner to estimate ranges in index sstables
   (CASSANDRA-4403)
 * restore pre-CASSANDRA-3862 approach to removing expired tombstones
   from row cache during compaction (CASSANDRA-4364)
 * (stress) support for CQL prepared statements (CASSANDRA-3633)
 * Correctly catch exception when Snappy cannot be loaded (CASSANDRA-4400)
 * (cql3) Support ORDER BY when IN condition is given in WHERE clause (CASSANDRA-4327)
 * (cql3) delete "component_index" column on DROP TABLE call (CASSANDRA-4420)
 * change nanoTime() to currentTimeInMillis() in schema related code (CASSANDRA-4432)
 * add a token generation tool (CASSANDRA-3709)
 * Fix LCS bug with sstable containing only 1 row (CASSANDRA-4411)
 * fix "Can't Modify Index Name" problem on CF update (CASSANDRA-4439)
 * Fix assertion error in getOverlappingSSTables during repair (CASSANDRA-4456)
 * fix nodetool's setcompactionthreshold command (CASSANDRA-4455)
 * Ensure compacted files are never used, to avoid counter overcount (CASSANDRA-4436)
Merged from 1.0:
 * Push the validation of secondary index values to the SecondaryIndexManager (CASSANDRA-4240)
 * allow dropping columns shadowed by not-yet-expired supercolumn or row
   tombstones in PrecompactedRow (CASSANDRA-4396)


1.1.2
 * Fix cleanup not deleting index entries (CASSANDRA-4379)
 * Use correct partitioner when saving + loading caches (CASSANDRA-4331)
 * Check schema before trying to export sstable (CASSANDRA-2760)
 * Raise a meaningful exception instead of NPE when PFS encounters
   an unconfigured node + no default (CASSANDRA-4349)
 * fix bug in sstable blacklisting with LCS (CASSANDRA-4343)
 * LCS no longer promotes tiny sstables out of L0 (CASSANDRA-4341)
 * skip tombstones during hint replay (CASSANDRA-4320)
 * fix NPE in compactionstats (CASSANDRA-4318)
 * enforce 1m min keycache for auto (CASSANDRA-4306)
 * Have DeletedColumn.isMFD always return true (CASSANDRA-4307)
 * (cql3) exeption message for ORDER BY constraints said primary filter can be
    an IN clause, which is misleading (CASSANDRA-4319)
 * (cql3) Reject (not yet supported) creation of 2ndardy indexes on tables with
   composite primary keys (CASSANDRA-4328)
 * Set JVM stack size to 160k for java 7 (CASSANDRA-4275)
 * cqlsh: add COPY command to load data from CSV flat files (CASSANDRA-4012)
 * CFMetaData.fromThrift to throw ConfigurationException upon error (CASSANDRA-4353)
 * Use CF comparator to sort indexed columns in SecondaryIndexManager
   (CASSANDRA-4365)
 * add strategy_options to the KSMetaData.toString() output (CASSANDRA-4248)
 * (cql3) fix range queries containing unqueried results (CASSANDRA-4372)
 * (cql3) allow updating column_alias types (CASSANDRA-4041)
 * (cql3) Fix deletion bug (CASSANDRA-4193)
 * Fix computation of overlapping sstable for leveled compaction (CASSANDRA-4321)
 * Improve scrub and allow to run it offline (CASSANDRA-4321)
 * Fix assertionError in StorageService.bulkLoad (CASSANDRA-4368)
 * (cqlsh) add option to authenticate to a keyspace at startup (CASSANDRA-4108)
 * (cqlsh) fix ASSUME functionality (CASSANDRA-4352)
 * Fix ColumnFamilyRecordReader to not return progress > 100% (CASSANDRA-3942)
Merged from 1.0:
 * Set gc_grace on index CF to 0 (CASSANDRA-4314)


1.1.1
 * add populate_io_cache_on_flush option (CASSANDRA-2635)
 * allow larger cache capacities than 2GB (CASSANDRA-4150)
 * add getsstables command to nodetool (CASSANDRA-4199)
 * apply parent CF compaction settings to secondary index CFs (CASSANDRA-4280)
 * preserve commitlog size cap when recycling segments at startup
   (CASSANDRA-4201)
 * (Hadoop) fix split generation regression (CASSANDRA-4259)
 * ignore min/max compactions settings in LCS, while preserving
   behavior that min=max=0 disables autocompaction (CASSANDRA-4233)
 * log number of rows read from saved cache (CASSANDRA-4249)
 * calculate exact size required for cleanup operations (CASSANDRA-1404)
 * avoid blocking additional writes during flush when the commitlog
   gets behind temporarily (CASSANDRA-1991)
 * enable caching on index CFs based on data CF cache setting (CASSANDRA-4197)
 * warn on invalid replication strategy creation options (CASSANDRA-4046)
 * remove [Freeable]Memory finalizers (CASSANDRA-4222)
 * include tombstone size in ColumnFamily.size, which can prevent OOM
   during sudden mass delete operations by yielding a nonzero liveRatio
   (CASSANDRA-3741)
 * Open 1 sstableScanner per level for leveled compaction (CASSANDRA-4142)
 * Optimize reads when row deletion timestamps allow us to restrict
   the set of sstables we check (CASSANDRA-4116)
 * add support for commitlog archiving and point-in-time recovery
   (CASSANDRA-3690)
 * avoid generating redundant compaction tasks during streaming
   (CASSANDRA-4174)
 * add -cf option to nodetool snapshot, and takeColumnFamilySnapshot to
   StorageService mbean (CASSANDRA-556)
 * optimize cleanup to drop entire sstables where possible (CASSANDRA-4079)
 * optimize truncate when autosnapshot is disabled (CASSANDRA-4153)
 * update caches to use byte[] keys to reduce memory overhead (CASSANDRA-3966)
 * add column limit to cli (CASSANDRA-3012, 4098)
 * clean up and optimize DataOutputBuffer, used by CQL compression and
   CompositeType (CASSANDRA-4072)
 * optimize commitlog checksumming (CASSANDRA-3610)
 * identify and blacklist corrupted SSTables from future compactions
   (CASSANDRA-2261)
 * Move CfDef and KsDef validation out of thrift (CASSANDRA-4037)
 * Expose API to repair a user provided range (CASSANDRA-3912)
 * Add way to force the cassandra-cli to refresh its schema (CASSANDRA-4052)
 * Avoid having replicate on write tasks stacking up at CL.ONE (CASSANDRA-2889)
 * (cql3) Backwards compatibility for composite comparators in non-cql3-aware
   clients (CASSANDRA-4093)
 * (cql3) Fix order by for reversed queries (CASSANDRA-4160)
 * (cql3) Add ReversedType support (CASSANDRA-4004)
 * (cql3) Add timeuuid type (CASSANDRA-4194)
 * (cql3) Minor fixes (CASSANDRA-4185)
 * (cql3) Fix prepared statement in BATCH (CASSANDRA-4202)
 * (cql3) Reduce the list of reserved keywords (CASSANDRA-4186)
 * (cql3) Move max/min compaction thresholds to compaction strategy options
   (CASSANDRA-4187)
 * Fix exception during move when localhost is the only source (CASSANDRA-4200)
 * (cql3) Allow paging through non-ordered partitioner results (CASSANDRA-3771)
 * (cql3) Fix drop index (CASSANDRA-4192)
 * (cql3) Don't return range ghosts anymore (CASSANDRA-3982)
 * fix re-creating Keyspaces/ColumnFamilies with the same name as dropped
   ones (CASSANDRA-4219)
 * fix SecondaryIndex LeveledManifest save upon snapshot (CASSANDRA-4230)
 * fix missing arrayOffset in FBUtilities.hash (CASSANDRA-4250)
 * (cql3) Add name of parameters in CqlResultSet (CASSANDRA-4242)
 * (cql3) Correctly validate order by queries (CASSANDRA-4246)
 * rename stress to cassandra-stress for saner packaging (CASSANDRA-4256)
 * Fix exception on colum metadata with non-string comparator (CASSANDRA-4269)
 * Check for unknown/invalid compression options (CASSANDRA-4266)
 * (cql3) Adds simple access to column timestamp and ttl (CASSANDRA-4217)
 * (cql3) Fix range queries with secondary indexes (CASSANDRA-4257)
 * Better error messages from improper input in cli (CASSANDRA-3865)
 * Try to stop all compaction upon Keyspace or ColumnFamily drop (CASSANDRA-4221)
 * (cql3) Allow keyspace properties to contain hyphens (CASSANDRA-4278)
 * (cql3) Correctly validate keyspace access in create table (CASSANDRA-4296)
 * Avoid deadlock in migration stage (CASSANDRA-3882)
 * Take supercolumn names and deletion info into account in memtable throughput
   (CASSANDRA-4264)
 * Add back backward compatibility for old style replication factor (CASSANDRA-4294)
 * Preserve compatibility with pre-1.1 index queries (CASSANDRA-4262)
Merged from 1.0:
 * Fix super columns bug where cache is not updated (CASSANDRA-4190)
 * fix maxTimestamp to include row tombstones (CASSANDRA-4116)
 * (CLI) properly handle quotes in create/update keyspace commands (CASSANDRA-4129)
 * Avoids possible deadlock during bootstrap (CASSANDRA-4159)
 * fix stress tool that hangs forever on timeout or error (CASSANDRA-4128)
 * stress tool to return appropriate exit code on failure (CASSANDRA-4188)
 * fix compaction NPE when out of disk space and assertions disabled
   (CASSANDRA-3985)
 * synchronize LCS getEstimatedTasks to avoid CME (CASSANDRA-4255)
 * ensure unique streaming session id's (CASSANDRA-4223)
 * kick off background compaction when min/max thresholds change
   (CASSANDRA-4279)
 * improve ability of STCS.getBuckets to deal with 100s of 1000s of
   sstables, such as when convertinb back from LCS (CASSANDRA-4287)
 * Oversize integer in CQL throws NumberFormatException (CASSANDRA-4291)
 * fix 1.0.x node join to mixed version cluster, other nodes >= 1.1 (CASSANDRA-4195)
 * Fix LCS splitting sstable base on uncompressed size (CASSANDRA-4419)
 * Push the validation of secondary index values to the SecondaryIndexManager (CASSANDRA-4240)
 * Don't purge columns during upgradesstables (CASSANDRA-4462)
 * Make cqlsh work with piping (CASSANDRA-4113)
 * Validate arguments for nodetool decommission (CASSANDRA-4061)
 * Report thrift status in nodetool info (CASSANDRA-4010)


1.1.0-final
 * average a reduced liveRatio estimate with the previous one (CASSANDRA-4065)
 * Allow KS and CF names up to 48 characters (CASSANDRA-4157)
 * fix stress build (CASSANDRA-4140)
 * add time remaining estimate to nodetool compactionstats (CASSANDRA-4167)
 * (cql) fix NPE in cql3 ALTER TABLE (CASSANDRA-4163)
 * (cql) Add support for CL.TWO and CL.THREE in CQL (CASSANDRA-4156)
 * (cql) Fix type in CQL3 ALTER TABLE preventing update (CASSANDRA-4170)
 * (cql) Throw invalid exception from CQL3 on obsolete options (CASSANDRA-4171)
 * (cqlsh) fix recognizing uppercase SELECT keyword (CASSANDRA-4161)
 * Pig: wide row support (CASSANDRA-3909)
Merged from 1.0:
 * avoid streaming empty files with bulk loader if sstablewriter errors out
   (CASSANDRA-3946)


1.1-rc1
 * Include stress tool in binary builds (CASSANDRA-4103)
 * (Hadoop) fix wide row iteration when last row read was deleted
   (CASSANDRA-4154)
 * fix read_repair_chance to really default to 0.1 in the cli (CASSANDRA-4114)
 * Adds caching and bloomFilterFpChange to CQL options (CASSANDRA-4042)
 * Adds posibility to autoconfigure size of the KeyCache (CASSANDRA-4087)
 * fix KEYS index from skipping results (CASSANDRA-3996)
 * Remove sliced_buffer_size_in_kb dead option (CASSANDRA-4076)
 * make loadNewSStable preserve sstable version (CASSANDRA-4077)
 * Respect 1.0 cache settings as much as possible when upgrading
   (CASSANDRA-4088)
 * relax path length requirement for sstable files when upgrading on
   non-Windows platforms (CASSANDRA-4110)
 * fix terminination of the stress.java when errors were encountered
   (CASSANDRA-4128)
 * Move CfDef and KsDef validation out of thrift (CASSANDRA-4037)
 * Fix get_paged_slice (CASSANDRA-4136)
 * CQL3: Support slice with exclusive start and stop (CASSANDRA-3785)
Merged from 1.0:
 * support PropertyFileSnitch in bulk loader (CASSANDRA-4145)
 * add auto_snapshot option allowing disabling snapshot before drop/truncate
   (CASSANDRA-3710)
 * allow short snitch names (CASSANDRA-4130)


1.1-beta2
 * rename loaded sstables to avoid conflicts with local snapshots
   (CASSANDRA-3967)
 * start hint replay as soon as FD notifies that the target is back up
   (CASSANDRA-3958)
 * avoid unproductive deserializing of cached rows during compaction
   (CASSANDRA-3921)
 * fix concurrency issues with CQL keyspace creation (CASSANDRA-3903)
 * Show Effective Owership via Nodetool ring <keyspace> (CASSANDRA-3412)
 * Update ORDER BY syntax for CQL3 (CASSANDRA-3925)
 * Fix BulkRecordWriter to not throw NPE if reducer gets no map data from Hadoop (CASSANDRA-3944)
 * Fix bug with counters in super columns (CASSANDRA-3821)
 * Remove deprecated merge_shard_chance (CASSANDRA-3940)
 * add a convenient way to reset a node's schema (CASSANDRA-2963)
 * fix for intermittent SchemaDisagreementException (CASSANDRA-3884)
 * CLI `list <CF>` to limit number of columns and their order (CASSANDRA-3012)
 * ignore deprecated KsDef/CfDef/ColumnDef fields in native schema (CASSANDRA-3963)
 * CLI to report when unsupported column_metadata pair was given (CASSANDRA-3959)
 * reincarnate removed and deprecated KsDef/CfDef attributes (CASSANDRA-3953)
 * Fix race between writes and read for cache (CASSANDRA-3862)
 * perform static initialization of StorageProxy on start-up (CASSANDRA-3797)
 * support trickling fsync() on writes (CASSANDRA-3950)
 * expose counters for unavailable/timeout exceptions given to thrift clients (CASSANDRA-3671)
 * avoid quadratic startup time in LeveledManifest (CASSANDRA-3952)
 * Add type information to new schema_ columnfamilies and remove thrift
   serialization for schema (CASSANDRA-3792)
 * add missing column validator options to the CLI help (CASSANDRA-3926)
 * skip reading saved key cache if CF's caching strategy is NONE or ROWS_ONLY (CASSANDRA-3954)
 * Unify migration code (CASSANDRA-4017)
Merged from 1.0:
 * cqlsh: guess correct version of Python for Arch Linux (CASSANDRA-4090)
 * (CLI) properly handle quotes in create/update keyspace commands (CASSANDRA-4129)
 * Avoids possible deadlock during bootstrap (CASSANDRA-4159)
 * fix stress tool that hangs forever on timeout or error (CASSANDRA-4128)
 * Fix super columns bug where cache is not updated (CASSANDRA-4190)
 * stress tool to return appropriate exit code on failure (CASSANDRA-4188)


1.0.9
 * improve index sampling performance (CASSANDRA-4023)
 * always compact away deleted hints immediately after handoff (CASSANDRA-3955)
 * delete hints from dropped ColumnFamilies on handoff instead of
   erroring out (CASSANDRA-3975)
 * add CompositeType ref to the CLI doc for create/update column family (CASSANDRA-3980)
 * Pig: support Counter ColumnFamilies (CASSANDRA-3973)
 * Pig: Composite column support (CASSANDRA-3684)
 * Avoid NPE during repair when a keyspace has no CFs (CASSANDRA-3988)
 * Fix division-by-zero error on get_slice (CASSANDRA-4000)
 * don't change manifest level for cleanup, scrub, and upgradesstables
   operations under LeveledCompactionStrategy (CASSANDRA-3989, 4112)
 * fix race leading to super columns assertion failure (CASSANDRA-3957)
 * fix NPE on invalid CQL delete command (CASSANDRA-3755)
 * allow custom types in CLI's assume command (CASSANDRA-4081)
 * fix totalBytes count for parallel compactions (CASSANDRA-3758)
 * fix intermittent NPE in get_slice (CASSANDRA-4095)
 * remove unnecessary asserts in native code interfaces (CASSANDRA-4096)
 * Validate blank keys in CQL to avoid assertion errors (CASSANDRA-3612)
 * cqlsh: fix bad decoding of some column names (CASSANDRA-4003)
 * cqlsh: fix incorrect padding with unicode chars (CASSANDRA-4033)
 * Fix EC2 snitch incorrectly reporting region (CASSANDRA-4026)
 * Shut down thrift during decommission (CASSANDRA-4086)
 * Expose nodetool cfhistograms for 2ndary indexes (CASSANDRA-4063)
Merged from 0.8:
 * Fix ConcurrentModificationException in gossiper (CASSANDRA-4019)


1.1-beta1
 * (cqlsh)
   + add SOURCE and CAPTURE commands, and --file option (CASSANDRA-3479)
   + add ALTER COLUMNFAMILY WITH (CASSANDRA-3523)
   + bundle Python dependencies with Cassandra (CASSANDRA-3507)
   + added to Debian package (CASSANDRA-3458)
   + display byte data instead of erroring out on decode failure
     (CASSANDRA-3874)
 * add nodetool rebuild_index (CASSANDRA-3583)
 * add nodetool rangekeysample (CASSANDRA-2917)
 * Fix streaming too much data during move operations (CASSANDRA-3639)
 * Nodetool and CLI connect to localhost by default (CASSANDRA-3568)
 * Reduce memory used by primary index sample (CASSANDRA-3743)
 * (Hadoop) separate input/output configurations (CASSANDRA-3197, 3765)
 * avoid returning internal Cassandra classes over JMX (CASSANDRA-2805)
 * add row-level isolation via SnapTree (CASSANDRA-2893)
 * Optimize key count estimation when opening sstable on startup
   (CASSANDRA-2988)
 * multi-dc replication optimization supporting CL > ONE (CASSANDRA-3577)
 * add command to stop compactions (CASSANDRA-1740, 3566, 3582)
 * multithreaded streaming (CASSANDRA-3494)
 * removed in-tree redhat spec (CASSANDRA-3567)
 * "defragment" rows for name-based queries under STCS, again (CASSANDRA-2503)
 * Recycle commitlog segments for improved performance
   (CASSANDRA-3411, 3543, 3557, 3615)
 * update size-tiered compaction to prioritize small tiers (CASSANDRA-2407)
 * add message expiration logic to OutboundTcpConnection (CASSANDRA-3005)
 * off-heap cache to use sun.misc.Unsafe instead of JNA (CASSANDRA-3271)
 * EACH_QUORUM is only supported for writes (CASSANDRA-3272)
 * replace compactionlock use in schema migration by checking CFS.isValid
   (CASSANDRA-3116)
 * recognize that "SELECT first ... *" isn't really "SELECT *" (CASSANDRA-3445)
 * Use faster bytes comparison (CASSANDRA-3434)
 * Bulk loader is no longer a fat client, (HADOOP) bulk load output format
   (CASSANDRA-3045)
 * (Hadoop) add support for KeyRange.filter
 * remove assumption that keys and token are in bijection
   (CASSANDRA-1034, 3574, 3604)
 * always remove endpoints from delevery queue in HH (CASSANDRA-3546)
 * fix race between cf flush and its 2ndary indexes flush (CASSANDRA-3547)
 * fix potential race in AES when a repair fails (CASSANDRA-3548)
 * Remove columns shadowed by a deleted container even when we cannot purge
   (CASSANDRA-3538)
 * Improve memtable slice iteration performance (CASSANDRA-3545)
 * more efficient allocation of small bloom filters (CASSANDRA-3618)
 * Use separate writer thread in SSTableSimpleUnsortedWriter (CASSANDRA-3619)
 * fsync the directory after new sstable or commitlog segment are created (CASSANDRA-3250)
 * fix minor issues reported by FindBugs (CASSANDRA-3658)
 * global key/row caches (CASSANDRA-3143, 3849)
 * optimize memtable iteration during range scan (CASSANDRA-3638)
 * introduce 'crc_check_chance' in CompressionParameters to support
   a checksum percentage checking chance similarly to read-repair (CASSANDRA-3611)
 * a way to deactivate global key/row cache on per-CF basis (CASSANDRA-3667)
 * fix LeveledCompactionStrategy broken because of generation pre-allocation
   in LeveledManifest (CASSANDRA-3691)
 * finer-grained control over data directories (CASSANDRA-2749)
 * Fix ClassCastException during hinted handoff (CASSANDRA-3694)
 * Upgrade Thrift to 0.7 (CASSANDRA-3213)
 * Make stress.java insert operation to use microseconds (CASSANDRA-3725)
 * Allows (internally) doing a range query with a limit of columns instead of
   rows (CASSANDRA-3742)
 * Allow rangeSlice queries to be start/end inclusive/exclusive (CASSANDRA-3749)
 * Fix BulkLoader to support new SSTable layout and add stream
   throttling to prevent an NPE when there is no yaml config (CASSANDRA-3752)
 * Allow concurrent schema migrations (CASSANDRA-1391, 3832)
 * Add SnapshotCommand to trigger snapshot on remote node (CASSANDRA-3721)
 * Make CFMetaData conversions to/from thrift/native schema inverses
   (CASSANDRA_3559)
 * Add initial code for CQL 3.0-beta (CASSANDRA-2474, 3781, 3753)
 * Add wide row support for ColumnFamilyInputFormat (CASSANDRA-3264)
 * Allow extending CompositeType comparator (CASSANDRA-3657)
 * Avoids over-paging during get_count (CASSANDRA-3798)
 * Add new command to rebuild a node without (repair) merkle tree calculations
   (CASSANDRA-3483, 3922)
 * respect not only row cache capacity but caching mode when
   trying to read data (CASSANDRA-3812)
 * fix system tests (CASSANDRA-3827)
 * CQL support for altering row key type in ALTER TABLE (CASSANDRA-3781)
 * turn compression on by default (CASSANDRA-3871)
 * make hexToBytes refuse invalid input (CASSANDRA-2851)
 * Make secondary indexes CF inherit compression and compaction from their
   parent CF (CASSANDRA-3877)
 * Finish cleanup up tombstone purge code (CASSANDRA-3872)
 * Avoid NPE on aboarted stream-out sessions (CASSANDRA-3904)
 * BulkRecordWriter throws NPE for counter columns (CASSANDRA-3906)
 * Support compression using BulkWriter (CASSANDRA-3907)


1.0.8
 * fix race between cleanup and flush on secondary index CFSes (CASSANDRA-3712)
 * avoid including non-queried nodes in rangeslice read repair
   (CASSANDRA-3843)
 * Only snapshot CF being compacted for snapshot_before_compaction
   (CASSANDRA-3803)
 * Log active compactions in StatusLogger (CASSANDRA-3703)
 * Compute more accurate compaction score per level (CASSANDRA-3790)
 * Return InvalidRequest when using a keyspace that doesn't exist
   (CASSANDRA-3764)
 * disallow user modification of System keyspace (CASSANDRA-3738)
 * allow using sstable2json on secondary index data (CASSANDRA-3738)
 * (cqlsh) add DESCRIBE COLUMNFAMILIES (CASSANDRA-3586)
 * (cqlsh) format blobs correctly and use colors to improve output
   readability (CASSANDRA-3726)
 * synchronize BiMap of bootstrapping tokens (CASSANDRA-3417)
 * show index options in CLI (CASSANDRA-3809)
 * add optional socket timeout for streaming (CASSANDRA-3838)
 * fix truncate not to leave behind non-CFS backed secondary indexes
   (CASSANDRA-3844)
 * make CLI `show schema` to use output stream directly instead
   of StringBuilder (CASSANDRA-3842)
 * remove the wait on hint future during write (CASSANDRA-3870)
 * (cqlsh) ignore missing CfDef opts (CASSANDRA-3933)
 * (cqlsh) look for cqlshlib relative to realpath (CASSANDRA-3767)
 * Fix short read protection (CASSANDRA-3934)
 * Make sure infered and actual schema match (CASSANDRA-3371)
 * Fix NPE during HH delivery (CASSANDRA-3677)
 * Don't put boostrapping node in 'hibernate' status (CASSANDRA-3737)
 * Fix double quotes in windows bat files (CASSANDRA-3744)
 * Fix bad validator lookup (CASSANDRA-3789)
 * Fix soft reset in EC2MultiRegionSnitch (CASSANDRA-3835)
 * Don't leave zombie connections with THSHA thrift server (CASSANDRA-3867)
 * (cqlsh) fix deserialization of data (CASSANDRA-3874)
 * Fix removetoken force causing an inconsistent state (CASSANDRA-3876)
 * Fix ahndling of some types with Pig (CASSANDRA-3886)
 * Don't allow to drop the system keyspace (CASSANDRA-3759)
 * Make Pig deletes disabled by default and configurable (CASSANDRA-3628)
Merged from 0.8:
 * (Pig) fix CassandraStorage to use correct comparator in Super ColumnFamily
   case (CASSANDRA-3251)
 * fix thread safety issues in commitlog replay, primarily affecting
   systems with many (100s) of CF definitions (CASSANDRA-3751)
 * Fix relevant tombstone ignored with super columns (CASSANDRA-3875)


1.0.7
 * fix regression in HH page size calculation (CASSANDRA-3624)
 * retry failed stream on IOException (CASSANDRA-3686)
 * allow configuring bloom_filter_fp_chance (CASSANDRA-3497)
 * attempt hint delivery every ten minutes, or when failure detector
   notifies us that a node is back up, whichever comes first.  hint
   handoff throttle delay default changed to 1ms, from 50 (CASSANDRA-3554)
 * add nodetool setstreamthroughput (CASSANDRA-3571)
 * fix assertion when dropping a columnfamily with no sstables (CASSANDRA-3614)
 * more efficient allocation of small bloom filters (CASSANDRA-3618)
 * CLibrary.createHardLinkWithExec() to check for errors (CASSANDRA-3101)
 * Avoid creating empty and non cleaned writer during compaction (CASSANDRA-3616)
 * stop thrift service in shutdown hook so we can quiesce MessagingService
   (CASSANDRA-3335)
 * (CQL) compaction_strategy_options and compression_parameters for
   CREATE COLUMNFAMILY statement (CASSANDRA-3374)
 * Reset min/max compaction threshold when creating size tiered compaction
   strategy (CASSANDRA-3666)
 * Don't ignore IOException during compaction (CASSANDRA-3655)
 * Fix assertion error for CF with gc_grace=0 (CASSANDRA-3579)
 * Shutdown ParallelCompaction reducer executor after use (CASSANDRA-3711)
 * Avoid < 0 value for pending tasks in leveled compaction (CASSANDRA-3693)
 * (Hadoop) Support TimeUUID in Pig CassandraStorage (CASSANDRA-3327)
 * Check schema is ready before continuing boostrapping (CASSANDRA-3629)
 * Catch overflows during parsing of chunk_length_kb (CASSANDRA-3644)
 * Improve stream protocol mismatch errors (CASSANDRA-3652)
 * Avoid multiple thread doing HH to the same target (CASSANDRA-3681)
 * Add JMX property for rp_timeout_in_ms (CASSANDRA-2940)
 * Allow DynamicCompositeType to compare component of different types
   (CASSANDRA-3625)
 * Flush non-cfs backed secondary indexes (CASSANDRA-3659)
 * Secondary Indexes should report memory consumption (CASSANDRA-3155)
 * fix for SelectStatement start/end key are not set correctly
   when a key alias is involved (CASSANDRA-3700)
 * fix CLI `show schema` command insert of an extra comma in
   column_metadata (CASSANDRA-3714)
Merged from 0.8:
 * avoid logging (harmless) exception when GC takes < 1ms (CASSANDRA-3656)
 * prevent new nodes from thinking down nodes are up forever (CASSANDRA-3626)
 * use correct list of replicas for LOCAL_QUORUM reads when read repair
   is disabled (CASSANDRA-3696)
 * block on flush before compacting hints (may prevent OOM) (CASSANDRA-3733)


1.0.6
 * (CQL) fix cqlsh support for replicate_on_write (CASSANDRA-3596)
 * fix adding to leveled manifest after streaming (CASSANDRA-3536)
 * filter out unavailable cipher suites when using encryption (CASSANDRA-3178)
 * (HADOOP) add old-style api support for CFIF and CFRR (CASSANDRA-2799)
 * Support TimeUUIDType column names in Stress.java tool (CASSANDRA-3541)
 * (CQL) INSERT/UPDATE/DELETE/TRUNCATE commands should allow CF names to
   be qualified by keyspace (CASSANDRA-3419)
 * always remove endpoints from delevery queue in HH (CASSANDRA-3546)
 * fix race between cf flush and its 2ndary indexes flush (CASSANDRA-3547)
 * fix potential race in AES when a repair fails (CASSANDRA-3548)
 * fix default value validation usage in CLI SET command (CASSANDRA-3553)
 * Optimize componentsFor method for compaction and startup time
   (CASSANDRA-3532)
 * (CQL) Proper ColumnFamily metadata validation on CREATE COLUMNFAMILY
   (CASSANDRA-3565)
 * fix compression "chunk_length_kb" option to set correct kb value for
   thrift/avro (CASSANDRA-3558)
 * fix missing response during range slice repair (CASSANDRA-3551)
 * 'describe ring' moved from CLI to nodetool and available through JMX (CASSANDRA-3220)
 * add back partitioner to sstable metadata (CASSANDRA-3540)
 * fix NPE in get_count for counters (CASSANDRA-3601)
Merged from 0.8:
 * remove invalid assertion that table was opened before dropping it
   (CASSANDRA-3580)
 * range and index scans now only send requests to enough replicas to
   satisfy requested CL + RR (CASSANDRA-3598)
 * use cannonical host for local node in nodetool info (CASSANDRA-3556)
 * remove nonlocal DC write optimization since it only worked with
   CL.ONE or CL.LOCAL_QUORUM (CASSANDRA-3577, 3585)
 * detect misuses of CounterColumnType (CASSANDRA-3422)
 * turn off string interning in json2sstable, take 2 (CASSANDRA-2189)
 * validate compression parameters on add/update of the ColumnFamily
   (CASSANDRA-3573)
 * Check for 0.0.0.0 is incorrect in CFIF (CASSANDRA-3584)
 * Increase vm.max_map_count in debian packaging (CASSANDRA-3563)
 * gossiper will never add itself to saved endpoints (CASSANDRA-3485)


1.0.5
 * revert CASSANDRA-3407 (see CASSANDRA-3540)
 * fix assertion error while forwarding writes to local nodes (CASSANDRA-3539)


1.0.4
 * fix self-hinting of timed out read repair updates and make hinted handoff
   less prone to OOMing a coordinator (CASSANDRA-3440)
 * expose bloom filter sizes via JMX (CASSANDRA-3495)
 * enforce RP tokens 0..2**127 (CASSANDRA-3501)
 * canonicalize paths exposed through JMX (CASSANDRA-3504)
 * fix "liveSize" stat when sstables are removed (CASSANDRA-3496)
 * add bloom filter FP rates to nodetool cfstats (CASSANDRA-3347)
 * record partitioner in sstable metadata component (CASSANDRA-3407)
 * add new upgradesstables nodetool command (CASSANDRA-3406)
 * skip --debug requirement to see common exceptions in CLI (CASSANDRA-3508)
 * fix incorrect query results due to invalid max timestamp (CASSANDRA-3510)
 * make sstableloader recognize compressed sstables (CASSANDRA-3521)
 * avoids race in OutboundTcpConnection in multi-DC setups (CASSANDRA-3530)
 * use SETLOCAL in cassandra.bat (CASSANDRA-3506)
 * fix ConcurrentModificationException in Table.all() (CASSANDRA-3529)
Merged from 0.8:
 * fix concurrence issue in the FailureDetector (CASSANDRA-3519)
 * fix array out of bounds error in counter shard removal (CASSANDRA-3514)
 * avoid dropping tombstones when they might still be needed to shadow
   data in a different sstable (CASSANDRA-2786)


1.0.3
 * revert name-based query defragmentation aka CASSANDRA-2503 (CASSANDRA-3491)
 * fix invalidate-related test failures (CASSANDRA-3437)
 * add next-gen cqlsh to bin/ (CASSANDRA-3188, 3131, 3493)
 * (CQL) fix handling of rows with no columns (CASSANDRA-3424, 3473)
 * fix querying supercolumns by name returning only a subset of
   subcolumns or old subcolumn versions (CASSANDRA-3446)
 * automatically compute sha1 sum for uncompressed data files (CASSANDRA-3456)
 * fix reading metadata/statistics component for version < h (CASSANDRA-3474)
 * add sstable forward-compatibility (CASSANDRA-3478)
 * report compression ratio in CFSMBean (CASSANDRA-3393)
 * fix incorrect size exception during streaming of counters (CASSANDRA-3481)
 * (CQL) fix for counter decrement syntax (CASSANDRA-3418)
 * Fix race introduced by CASSANDRA-2503 (CASSANDRA-3482)
 * Fix incomplete deletion of delivered hints (CASSANDRA-3466)
 * Avoid rescheduling compactions when no compaction was executed
   (CASSANDRA-3484)
 * fix handling of the chunk_length_kb compression options (CASSANDRA-3492)
Merged from 0.8:
 * fix updating CF row_cache_provider (CASSANDRA-3414)
 * CFMetaData.convertToThrift method to set RowCacheProvider (CASSANDRA-3405)
 * acquire compactionlock during truncate (CASSANDRA-3399)
 * fix displaying cfdef entries for super columnfamilies (CASSANDRA-3415)
 * Make counter shard merging thread safe (CASSANDRA-3178)
 * Revert CASSANDRA-2855
 * Fix bug preventing the use of efficient cross-DC writes (CASSANDRA-3472)
 * `describe ring` command for CLI (CASSANDRA-3220)
 * (Hadoop) skip empty rows when entire row is requested, redux (CASSANDRA-2855)


1.0.2
 * "defragment" rows for name-based queries under STCS (CASSANDRA-2503)
 * Add timing information to cassandra-cli GET/SET/LIST queries (CASSANDRA-3326)
 * Only create one CompressionMetadata object per sstable (CASSANDRA-3427)
 * cleanup usage of StorageService.setMode() (CASSANDRA-3388)
 * Avoid large array allocation for compressed chunk offsets (CASSANDRA-3432)
 * fix DecimalType bytebuffer marshalling (CASSANDRA-3421)
 * fix bug that caused first column in per row indexes to be ignored
   (CASSANDRA-3441)
 * add JMX call to clean (failed) repair sessions (CASSANDRA-3316)
 * fix sstableloader reference acquisition bug (CASSANDRA-3438)
 * fix estimated row size regression (CASSANDRA-3451)
 * make sure we don't return more columns than asked (CASSANDRA-3303, 3395)
Merged from 0.8:
 * acquire compactionlock during truncate (CASSANDRA-3399)
 * fix displaying cfdef entries for super columnfamilies (CASSANDRA-3415)


1.0.1
 * acquire references during index build to prevent delete problems
   on Windows (CASSANDRA-3314)
 * describe_ring should include datacenter/topology information (CASSANDRA-2882)
 * Thrift sockets are not properly buffered (CASSANDRA-3261)
 * performance improvement for bytebufferutil compare function (CASSANDRA-3286)
 * add system.versions ColumnFamily (CASSANDRA-3140)
 * reduce network copies (CASSANDRA-3333, 3373)
 * limit nodetool to 32MB of heap (CASSANDRA-3124)
 * (CQL) update parser to accept "timestamp" instead of "date" (CASSANDRA-3149)
 * Fix CLI `show schema` to include "compression_options" (CASSANDRA-3368)
 * Snapshot to include manifest under LeveledCompactionStrategy (CASSANDRA-3359)
 * (CQL) SELECT query should allow CF name to be qualified by keyspace (CASSANDRA-3130)
 * (CQL) Fix internal application error specifying 'using consistency ...'
   in lower case (CASSANDRA-3366)
 * fix Deflate compression when compression actually makes the data bigger
   (CASSANDRA-3370)
 * optimize UUIDGen to avoid lock contention on InetAddress.getLocalHost
   (CASSANDRA-3387)
 * tolerate index being dropped mid-mutation (CASSANDRA-3334, 3313)
 * CompactionManager is now responsible for checking for new candidates
   post-task execution, enabling more consistent leveled compaction
   (CASSANDRA-3391)
 * Cache HSHA threads (CASSANDRA-3372)
 * use CF/KS names as snapshot prefix for drop + truncate operations
   (CASSANDRA-2997)
 * Break bloom filters up to avoid heap fragmentation (CASSANDRA-2466)
 * fix cassandra hanging on jsvc stop (CASSANDRA-3302)
 * Avoid leveled compaction getting blocked on errors (CASSANDRA-3408)
 * Make reloading the compaction strategy safe (CASSANDRA-3409)
 * ignore 0.8 hints even if compaction begins before we try to purge
   them (CASSANDRA-3385)
 * remove procrun (bin\daemon) from Cassandra source tree and
   artifacts (CASSANDRA-3331)
 * make cassandra compile under JDK7 (CASSANDRA-3275)
 * remove dependency of clientutil.jar to FBUtilities (CASSANDRA-3299)
 * avoid truncation errors by using long math on long values (CASSANDRA-3364)
 * avoid clock drift on some Windows machine (CASSANDRA-3375)
 * display cache provider in cli 'describe keyspace' command (CASSANDRA-3384)
 * fix incomplete topology information in describe_ring (CASSANDRA-3403)
 * expire dead gossip states based on time (CASSANDRA-2961)
 * improve CompactionTask extensibility (CASSANDRA-3330)
 * Allow one leveled compaction task to kick off another (CASSANDRA-3363)
 * allow encryption only between datacenters (CASSANDRA-2802)
Merged from 0.8:
 * fix truncate allowing data to be replayed post-restart (CASSANDRA-3297)
 * make iwriter final in IndexWriter to avoid NPE (CASSANDRA-2863)
 * (CQL) update grammar to require key clause in DELETE statement
   (CASSANDRA-3349)
 * (CQL) allow numeric keyspace names in USE statement (CASSANDRA-3350)
 * (Hadoop) skip empty rows when slicing the entire row (CASSANDRA-2855)
 * Fix handling of tombstone by SSTableExport/Import (CASSANDRA-3357)
 * fix ColumnIndexer to use long offsets (CASSANDRA-3358)
 * Improved CLI exceptions (CASSANDRA-3312)
 * Fix handling of tombstone by SSTableExport/Import (CASSANDRA-3357)
 * Only count compaction as active (for throttling) when they have
   successfully acquired the compaction lock (CASSANDRA-3344)
 * Display CLI version string on startup (CASSANDRA-3196)
 * (Hadoop) make CFIF try rpc_address or fallback to listen_address
   (CASSANDRA-3214)
 * (Hadoop) accept comma delimited lists of initial thrift connections
   (CASSANDRA-3185)
 * ColumnFamily min_compaction_threshold should be >= 2 (CASSANDRA-3342)
 * (Pig) add 0.8+ types and key validation type in schema (CASSANDRA-3280)
 * Fix completely removing column metadata using CLI (CASSANDRA-3126)
 * CLI `describe cluster;` output should be on separate lines for separate versions
   (CASSANDRA-3170)
 * fix changing durable_writes keyspace option during CF creation
   (CASSANDRA-3292)
 * avoid locking on update when no indexes are involved (CASSANDRA-3386)
 * fix assertionError during repair with ordered partitioners (CASSANDRA-3369)
 * correctly serialize key_validation_class for avro (CASSANDRA-3391)
 * don't expire counter tombstone after streaming (CASSANDRA-3394)
 * prevent nodes that failed to join from hanging around forever
   (CASSANDRA-3351)
 * remove incorrect optimization from slice read path (CASSANDRA-3390)
 * Fix race in AntiEntropyService (CASSANDRA-3400)


1.0.0-final
 * close scrubbed sstable fd before deleting it (CASSANDRA-3318)
 * fix bug preventing obsolete commitlog segments from being removed
   (CASSANDRA-3269)
 * tolerate whitespace in seed CDL (CASSANDRA-3263)
 * Change default heap thresholds to max(min(1/2 ram, 1G), min(1/4 ram, 8GB))
   (CASSANDRA-3295)
 * Fix broken CompressedRandomAccessReaderTest (CASSANDRA-3298)
 * (CQL) fix type information returned for wildcard queries (CASSANDRA-3311)
 * add estimated tasks to LeveledCompactionStrategy (CASSANDRA-3322)
 * avoid including compaction cache-warming in keycache stats (CASSANDRA-3325)
 * run compaction and hinted handoff threads at MIN_PRIORITY (CASSANDRA-3308)
 * default hsha thrift server to cpu core count in rpc pool (CASSANDRA-3329)
 * add bin\daemon to binary tarball for Windows service (CASSANDRA-3331)
 * Fix places where uncompressed size of sstables was use in place of the
   compressed one (CASSANDRA-3338)
 * Fix hsha thrift server (CASSANDRA-3346)
 * Make sure repair only stream needed sstables (CASSANDRA-3345)


1.0.0-rc2
 * Log a meaningful warning when a node receives a message for a repair session
   that doesn't exist anymore (CASSANDRA-3256)
 * test for NUMA policy support as well as numactl presence (CASSANDRA-3245)
 * Fix FD leak when internode encryption is enabled (CASSANDRA-3257)
 * Remove incorrect assertion in mergeIterator (CASSANDRA-3260)
 * FBUtilities.hexToBytes(String) to throw NumberFormatException when string
   contains non-hex characters (CASSANDRA-3231)
 * Keep SimpleSnitch proximity ordering unchanged from what the Strategy
   generates, as intended (CASSANDRA-3262)
 * remove Scrub from compactionstats when finished (CASSANDRA-3255)
 * fix counter entry in jdbc TypesMap (CASSANDRA-3268)
 * fix full queue scenario for ParallelCompactionIterator (CASSANDRA-3270)
 * fix bootstrap process (CASSANDRA-3285)
 * don't try delivering hints if when there isn't any (CASSANDRA-3176)
 * CLI documentation change for ColumnFamily `compression_options` (CASSANDRA-3282)
 * ignore any CF ids sent by client for adding CF/KS (CASSANDRA-3288)
 * remove obsolete hints on first startup (CASSANDRA-3291)
 * use correct ISortedColumns for time-optimized reads (CASSANDRA-3289)
 * Evict gossip state immediately when a token is taken over by a new IP
   (CASSANDRA-3259)


1.0.0-rc1
 * Update CQL to generate microsecond timestamps by default (CASSANDRA-3227)
 * Fix counting CFMetadata towards Memtable liveRatio (CASSANDRA-3023)
 * Kill server on wrapped OOME such as from FileChannel.map (CASSANDRA-3201)
 * remove unnecessary copy when adding to row cache (CASSANDRA-3223)
 * Log message when a full repair operation completes (CASSANDRA-3207)
 * Fix streamOutSession keeping sstables references forever if the remote end
   dies (CASSANDRA-3216)
 * Remove dynamic_snitch boolean from example configuration (defaulting to
   true) and set default badness threshold to 0.1 (CASSANDRA-3229)
 * Base choice of random or "balanced" token on bootstrap on whether
   schema definitions were found (CASSANDRA-3219)
 * Fixes for LeveledCompactionStrategy score computation, prioritization,
   scheduling, and performance (CASSANDRA-3224, 3234)
 * parallelize sstable open at server startup (CASSANDRA-2988)
 * fix handling of exceptions writing to OutboundTcpConnection (CASSANDRA-3235)
 * Allow using quotes in "USE <keyspace>;" CLI command (CASSANDRA-3208)
 * Don't allow any cache loading exceptions to halt startup (CASSANDRA-3218)
 * Fix sstableloader --ignores option (CASSANDRA-3247)
 * File descriptor limit increased in packaging (CASSANDRA-3206)
 * Fix deadlock in commit log during flush (CASSANDRA-3253)


1.0.0-beta1
 * removed binarymemtable (CASSANDRA-2692)
 * add commitlog_total_space_in_mb to prevent fragmented logs (CASSANDRA-2427)
 * removed commitlog_rotation_threshold_in_mb configuration (CASSANDRA-2771)
 * make AbstractBounds.normalize de-overlapp overlapping ranges (CASSANDRA-2641)
 * replace CollatingIterator, ReducingIterator with MergeIterator
   (CASSANDRA-2062)
 * Fixed the ability to set compaction strategy in cli using create column
   family command (CASSANDRA-2778)
 * clean up tmp files after failed compaction (CASSANDRA-2468)
 * restrict repair streaming to specific columnfamilies (CASSANDRA-2280)
 * don't bother persisting columns shadowed by a row tombstone (CASSANDRA-2589)
 * reset CF and SC deletion times after gc_grace (CASSANDRA-2317)
 * optimize away seek when compacting wide rows (CASSANDRA-2879)
 * single-pass streaming (CASSANDRA-2677, 2906, 2916, 3003)
 * use reference counting for deleting sstables instead of relying on GC
   (CASSANDRA-2521, 3179)
 * store hints as serialized mutations instead of pointers to data row
   (CASSANDRA-2045)
 * store hints in the coordinator node instead of in the closest replica
   (CASSANDRA-2914)
 * add row_cache_keys_to_save CF option (CASSANDRA-1966)
 * check column family validity in nodetool repair (CASSANDRA-2933)
 * use lazy initialization instead of class initialization in NodeId
   (CASSANDRA-2953)
 * add paging to get_count (CASSANDRA-2894)
 * fix "short reads" in [multi]get (CASSANDRA-2643, 3157, 3192)
 * add optional compression for sstables (CASSANDRA-47, 2994, 3001, 3128)
 * add scheduler JMX metrics (CASSANDRA-2962)
 * add block level checksum for compressed data (CASSANDRA-1717)
 * make column family backed column map pluggable and introduce unsynchronized
   ArrayList backed one to speedup reads (CASSANDRA-2843, 3165, 3205)
 * refactoring of the secondary index api (CASSANDRA-2982)
 * make CL > ONE reads wait for digest reconciliation before returning
   (CASSANDRA-2494)
 * fix missing logging for some exceptions (CASSANDRA-2061)
 * refactor and optimize ColumnFamilyStore.files(...) and Descriptor.fromFilename(String)
   and few other places responsible for work with SSTable files (CASSANDRA-3040)
 * Stop reading from sstables once we know we have the most recent columns,
   for query-by-name requests (CASSANDRA-2498)
 * Add query-by-column mode to stress.java (CASSANDRA-3064)
 * Add "install" command to cassandra.bat (CASSANDRA-292)
 * clean up KSMetadata, CFMetadata from unnecessary
   Thrift<->Avro conversion methods (CASSANDRA-3032)
 * Add timeouts to client request schedulers (CASSANDRA-3079, 3096)
 * Cli to use hashes rather than array of hashes for strategy options (CASSANDRA-3081)
 * LeveledCompactionStrategy (CASSANDRA-1608, 3085, 3110, 3087, 3145, 3154, 3182)
 * Improvements of the CLI `describe` command (CASSANDRA-2630)
 * reduce window where dropped CF sstables may not be deleted (CASSANDRA-2942)
 * Expose gossip/FD info to JMX (CASSANDRA-2806)
 * Fix streaming over SSL when compressed SSTable involved (CASSANDRA-3051)
 * Add support for pluggable secondary index implementations (CASSANDRA-3078)
 * remove compaction_thread_priority setting (CASSANDRA-3104)
 * generate hints for replicas that timeout, not just replicas that are known
   to be down before starting (CASSANDRA-2034)
 * Add throttling for internode streaming (CASSANDRA-3080)
 * make the repair of a range repair all replica (CASSANDRA-2610, 3194)
 * expose the ability to repair the first range (as returned by the
   partitioner) of a node (CASSANDRA-2606)
 * Streams Compression (CASSANDRA-3015)
 * add ability to use multiple threads during a single compaction
   (CASSANDRA-2901)
 * make AbstractBounds.normalize support overlapping ranges (CASSANDRA-2641)
 * fix of the CQL count() behavior (CASSANDRA-3068)
 * use TreeMap backed column families for the SSTable simple writers
   (CASSANDRA-3148)
 * fix inconsistency of the CLI syntax when {} should be used instead of [{}]
   (CASSANDRA-3119)
 * rename CQL type names to match expected SQL behavior (CASSANDRA-3149, 3031)
 * Arena-based allocation for memtables (CASSANDRA-2252, 3162, 3163, 3168)
 * Default RR chance to 0.1 (CASSANDRA-3169)
 * Add RowLevel support to secondary index API (CASSANDRA-3147)
 * Make SerializingCacheProvider the default if JNA is available (CASSANDRA-3183)
 * Fix backwards compatibilty for CQL memtable properties (CASSANDRA-3190)
 * Add five-minute delay before starting compactions on a restarted server
   (CASSANDRA-3181)
 * Reduce copies done for intra-host messages (CASSANDRA-1788, 3144)
 * support of compaction strategy option for stress.java (CASSANDRA-3204)
 * make memtable throughput and column count thresholds no-ops (CASSANDRA-2449)
 * Return schema information along with the resultSet in CQL (CASSANDRA-2734)
 * Add new DecimalType (CASSANDRA-2883)
 * Fix assertion error in RowRepairResolver (CASSANDRA-3156)
 * Reduce unnecessary high buffer sizes (CASSANDRA-3171)
 * Pluggable compaction strategy (CASSANDRA-1610)
 * Add new broadcast_address config option (CASSANDRA-2491)


0.8.7
 * Kill server on wrapped OOME such as from FileChannel.map (CASSANDRA-3201)
 * Allow using quotes in "USE <keyspace>;" CLI command (CASSANDRA-3208)
 * Log message when a full repair operation completes (CASSANDRA-3207)
 * Don't allow any cache loading exceptions to halt startup (CASSANDRA-3218)
 * Fix sstableloader --ignores option (CASSANDRA-3247)
 * File descriptor limit increased in packaging (CASSANDRA-3206)
 * Log a meaningfull warning when a node receive a message for a repair session
   that doesn't exist anymore (CASSANDRA-3256)
 * Fix FD leak when internode encryption is enabled (CASSANDRA-3257)
 * FBUtilities.hexToBytes(String) to throw NumberFormatException when string
   contains non-hex characters (CASSANDRA-3231)
 * Keep SimpleSnitch proximity ordering unchanged from what the Strategy
   generates, as intended (CASSANDRA-3262)
 * remove Scrub from compactionstats when finished (CASSANDRA-3255)
 * Fix tool .bat files when CASSANDRA_HOME contains spaces (CASSANDRA-3258)
 * Force flush of status table when removing/updating token (CASSANDRA-3243)
 * Evict gossip state immediately when a token is taken over by a new IP (CASSANDRA-3259)
 * Fix bug where the failure detector can take too long to mark a host
   down (CASSANDRA-3273)
 * (Hadoop) allow wrapping ranges in queries (CASSANDRA-3137)
 * (Hadoop) check all interfaces for a match with split location
   before falling back to random replica (CASSANDRA-3211)
 * (Hadoop) Make Pig storage handle implements LoadMetadata (CASSANDRA-2777)
 * (Hadoop) Fix exception during PIG 'dump' (CASSANDRA-2810)
 * Fix stress COUNTER_GET option (CASSANDRA-3301)
 * Fix missing fields in CLI `show schema` output (CASSANDRA-3304)
 * Nodetool no longer leaks threads and closes JMX connections (CASSANDRA-3309)
 * fix truncate allowing data to be replayed post-restart (CASSANDRA-3297)
 * Move SimpleAuthority and SimpleAuthenticator to examples (CASSANDRA-2922)
 * Fix handling of tombstone by SSTableExport/Import (CASSANDRA-3357)
 * Fix transposition in cfHistograms (CASSANDRA-3222)
 * Allow using number as DC name when creating keyspace in CQL (CASSANDRA-3239)
 * Force flush of system table after updating/removing a token (CASSANDRA-3243)


0.8.6
 * revert CASSANDRA-2388
 * change TokenRange.endpoints back to listen/broadcast address to match
   pre-1777 behavior, and add TokenRange.rpc_endpoints instead (CASSANDRA-3187)
 * avoid trying to watch cassandra-topology.properties when loaded from jar
   (CASSANDRA-3138)
 * prevent users from creating keyspaces with LocalStrategy replication
   (CASSANDRA-3139)
 * fix CLI `show schema;` to output correct keyspace definition statement
   (CASSANDRA-3129)
 * CustomTThreadPoolServer to log TTransportException at DEBUG level
   (CASSANDRA-3142)
 * allow topology sort to work with non-unique rack names between
   datacenters (CASSANDRA-3152)
 * Improve caching of same-version Messages on digest and repair paths
   (CASSANDRA-3158)
 * Randomize choice of first replica for counter increment (CASSANDRA-2890)
 * Fix using read_repair_chance instead of merge_shard_change (CASSANDRA-3202)
 * Avoid streaming data to nodes that already have it, on move as well as
   decommission (CASSANDRA-3041)
 * Fix divide by zero error in GCInspector (CASSANDRA-3164)
 * allow quoting of the ColumnFamily name in CLI `create column family`
   statement (CASSANDRA-3195)
 * Fix rolling upgrade from 0.7 to 0.8 problem (CASSANDRA-3166)
 * Accomodate missing encryption_options in IncomingTcpConnection.stream
   (CASSANDRA-3212)


0.8.5
 * fix NPE when encryption_options is unspecified (CASSANDRA-3007)
 * include column name in validation failure exceptions (CASSANDRA-2849)
 * make sure truncate clears out the commitlog so replay won't re-
   populate with truncated data (CASSANDRA-2950)
 * fix NPE when debug logging is enabled and dropped CF is present
   in a commitlog segment (CASSANDRA-3021)
 * fix cassandra.bat when CASSANDRA_HOME contains spaces (CASSANDRA-2952)
 * fix to SSTableSimpleUnsortedWriter bufferSize calculation (CASSANDRA-3027)
 * make cleanup and normal compaction able to skip empty rows
   (rows containing nothing but expired tombstones) (CASSANDRA-3039)
 * work around native memory leak in com.sun.management.GarbageCollectorMXBean
   (CASSANDRA-2868)
 * validate that column names in column_metadata are not equal to key_alias
   on create/update of the ColumnFamily and CQL 'ALTER' statement (CASSANDRA-3036)
 * return an InvalidRequestException if an indexed column is assigned
   a value larger than 64KB (CASSANDRA-3057)
 * fix of numeric-only and string column names handling in CLI "drop index"
   (CASSANDRA-3054)
 * prune index scan resultset back to original request for lazy
   resultset expansion case (CASSANDRA-2964)
 * (Hadoop) fail jobs when Cassandra node has failed but TaskTracker
   has not (CASSANDRA-2388)
 * fix dynamic snitch ignoring nodes when read_repair_chance is zero
   (CASSANDRA-2662)
 * avoid retaining references to dropped CFS objects in
   CompactionManager.estimatedCompactions (CASSANDRA-2708)
 * expose rpc timeouts per host in MessagingServiceMBean (CASSANDRA-2941)
 * avoid including cwd in classpath for deb and rpm packages (CASSANDRA-2881)
 * remove gossip state when a new IP takes over a token (CASSANDRA-3071)
 * allow sstable2json to work on index sstable files (CASSANDRA-3059)
 * always hint counters (CASSANDRA-3099)
 * fix log4j initialization in EmbeddedCassandraService (CASSANDRA-2857)
 * remove gossip state when a new IP takes over a token (CASSANDRA-3071)
 * work around native memory leak in com.sun.management.GarbageCollectorMXBean
    (CASSANDRA-2868)
 * fix UnavailableException with writes at CL.EACH_QUORM (CASSANDRA-3084)
 * fix parsing of the Keyspace and ColumnFamily names in numeric
   and string representations in CLI (CASSANDRA-3075)
 * fix corner cases in Range.differenceToFetch (CASSANDRA-3084)
 * fix ip address String representation in the ring cache (CASSANDRA-3044)
 * fix ring cache compatibility when mixing pre-0.8.4 nodes with post-
   in the same cluster (CASSANDRA-3023)
 * make repair report failure when a node participating dies (instead of
   hanging forever) (CASSANDRA-2433)
 * fix handling of the empty byte buffer by ReversedType (CASSANDRA-3111)
 * Add validation that Keyspace names are case-insensitively unique (CASSANDRA-3066)
 * catch invalid key_validation_class before instantiating UpdateColumnFamily (CASSANDRA-3102)
 * make Range and Bounds objects client-safe (CASSANDRA-3108)
 * optionally skip log4j configuration (CASSANDRA-3061)
 * bundle sstableloader with the debian package (CASSANDRA-3113)
 * don't try to build secondary indexes when there is none (CASSANDRA-3123)
 * improve SSTableSimpleUnsortedWriter speed for large rows (CASSANDRA-3122)
 * handle keyspace arguments correctly in nodetool snapshot (CASSANDRA-3038)
 * Fix SSTableImportTest on windows (CASSANDRA-3043)
 * expose compactionThroughputMbPerSec through JMX (CASSANDRA-3117)
 * log keyspace and CF of large rows being compacted


0.8.4
 * change TokenRing.endpoints to be a list of rpc addresses instead of
   listen/broadcast addresses (CASSANDRA-1777)
 * include files-to-be-streamed in StreamInSession.getSources (CASSANDRA-2972)
 * use JAVA env var in cassandra-env.sh (CASSANDRA-2785, 2992)
 * avoid doing read for no-op replicate-on-write at CL=1 (CASSANDRA-2892)
 * refuse counter write for CL.ANY (CASSANDRA-2990)
 * switch back to only logging recent dropped messages (CASSANDRA-3004)
 * always deserialize RowMutation for counters (CASSANDRA-3006)
 * ignore saved replication_factor strategy_option for NTS (CASSANDRA-3011)
 * make sure pre-truncate CL segments are discarded (CASSANDRA-2950)


0.8.3
 * add ability to drop local reads/writes that are going to timeout
   (CASSANDRA-2943)
 * revamp token removal process, keep gossip states for 3 days (CASSANDRA-2496)
 * don't accept extra args for 0-arg nodetool commands (CASSANDRA-2740)
 * log unavailableexception details at debug level (CASSANDRA-2856)
 * expose data_dir though jmx (CASSANDRA-2770)
 * don't include tmp files as sstable when create cfs (CASSANDRA-2929)
 * log Java classpath on startup (CASSANDRA-2895)
 * keep gossipped version in sync with actual on migration coordinator
   (CASSANDRA-2946)
 * use lazy initialization instead of class initialization in NodeId
   (CASSANDRA-2953)
 * check column family validity in nodetool repair (CASSANDRA-2933)
 * speedup bytes to hex conversions dramatically (CASSANDRA-2850)
 * Flush memtables on shutdown when durable writes are disabled
   (CASSANDRA-2958)
 * improved POSIX compatibility of start scripts (CASsANDRA-2965)
 * add counter support to Hadoop InputFormat (CASSANDRA-2981)
 * fix bug where dirty commitlog segments were removed (and avoid keeping
   segments with no post-flush activity permanently dirty) (CASSANDRA-2829)
 * fix throwing exception with batch mutation of counter super columns
   (CASSANDRA-2949)
 * ignore system tables during repair (CASSANDRA-2979)
 * throw exception when NTS is given replication_factor as an option
   (CASSANDRA-2960)
 * fix assertion error during compaction of counter CFs (CASSANDRA-2968)
 * avoid trying to create index names, when no index exists (CASSANDRA-2867)
 * don't sample the system table when choosing a bootstrap token
   (CASSANDRA-2825)
 * gossiper notifies of local state changes (CASSANDRA-2948)
 * add asynchronous and half-sync/half-async (hsha) thrift servers
   (CASSANDRA-1405)
 * fix potential use of free'd native memory in SerializingCache
   (CASSANDRA-2951)
 * prune index scan resultset back to original request for lazy
   resultset expansion case (CASSANDRA-2964)
 * (Hadoop) fail jobs when Cassandra node has failed but TaskTracker
    has not (CASSANDRA-2388)


0.8.2
 * CQL:
   - include only one row per unique key for IN queries (CASSANDRA-2717)
   - respect client timestamp on full row deletions (CASSANDRA-2912)
 * improve thread-safety in StreamOutSession (CASSANDRA-2792)
 * allow deleting a row and updating indexed columns in it in the
   same mutation (CASSANDRA-2773)
 * Expose number of threads blocked on submitting memtable to flush
   in JMX (CASSANDRA-2817)
 * add ability to return "endpoints" to nodetool (CASSANDRA-2776)
 * Add support for multiple (comma-delimited) coordinator addresses
   to ColumnFamilyInputFormat (CASSANDRA-2807)
 * fix potential NPE while scheduling read repair for range slice
   (CASSANDRA-2823)
 * Fix race in SystemTable.getCurrentLocalNodeId (CASSANDRA-2824)
 * Correctly set default for replicate_on_write (CASSANDRA-2835)
 * improve nodetool compactionstats formatting (CASSANDRA-2844)
 * fix index-building status display (CASSANDRA-2853)
 * fix CLI perpetuating obsolete KsDef.replication_factor (CASSANDRA-2846)
 * improve cli treatment of multiline comments (CASSANDRA-2852)
 * handle row tombstones correctly in EchoedRow (CASSANDRA-2786)
 * add MessagingService.get[Recently]DroppedMessages and
   StorageService.getExceptionCount (CASSANDRA-2804)
 * fix possibility of spurious UnavailableException for LOCAL_QUORUM
   reads with dynamic snitch + read repair disabled (CASSANDRA-2870)
 * add ant-optional as dependence for the debian package (CASSANDRA-2164)
 * add option to specify limit for get_slice in the CLI (CASSANDRA-2646)
 * decrease HH page size (CASSANDRA-2832)
 * reset cli keyspace after dropping the current one (CASSANDRA-2763)
 * add KeyRange option to Hadoop inputformat (CASSANDRA-1125)
 * fix protocol versioning (CASSANDRA-2818, 2860)
 * support spaces in path to log4j configuration (CASSANDRA-2383)
 * avoid including inferred types in CF update (CASSANDRA-2809)
 * fix JMX bulkload call (CASSANDRA-2908)
 * fix updating KS with durable_writes=false (CASSANDRA-2907)
 * add simplified facade to SSTableWriter for bulk loading use
   (CASSANDRA-2911)
 * fix re-using index CF sstable names after drop/recreate (CASSANDRA-2872)
 * prepend CF to default index names (CASSANDRA-2903)
 * fix hint replay (CASSANDRA-2928)
 * Properly synchronize repair's merkle tree computation (CASSANDRA-2816)


0.8.1
 * CQL:
   - support for insert, delete in BATCH (CASSANDRA-2537)
   - support for IN to SELECT, UPDATE (CASSANDRA-2553)
   - timestamp support for INSERT, UPDATE, and BATCH (CASSANDRA-2555)
   - TTL support (CASSANDRA-2476)
   - counter support (CASSANDRA-2473)
   - ALTER COLUMNFAMILY (CASSANDRA-1709)
   - DROP INDEX (CASSANDRA-2617)
   - add SCHEMA/TABLE as aliases for KS/CF (CASSANDRA-2743)
   - server handles wait-for-schema-agreement (CASSANDRA-2756)
   - key alias support (CASSANDRA-2480)
 * add support for comparator parameters and a generic ReverseType
   (CASSANDRA-2355)
 * add CompositeType and DynamicCompositeType (CASSANDRA-2231)
 * optimize batches containing multiple updates to the same row
   (CASSANDRA-2583)
 * adjust hinted handoff page size to avoid OOM with large columns
   (CASSANDRA-2652)
 * mark BRAF buffer invalid post-flush so we don't re-flush partial
   buffers again, especially on CL writes (CASSANDRA-2660)
 * add DROP INDEX support to CLI (CASSANDRA-2616)
 * don't perform HH to client-mode [storageproxy] nodes (CASSANDRA-2668)
 * Improve forceDeserialize/getCompactedRow encapsulation (CASSANDRA-2659)
 * Don't write CounterUpdateColumn to disk in tests (CASSANDRA-2650)
 * Add sstable bulk loading utility (CASSANDRA-1278)
 * avoid replaying hints to dropped columnfamilies (CASSANDRA-2685)
 * add placeholders for missing rows in range query pseudo-RR (CASSANDRA-2680)
 * remove no-op HHOM.renameHints (CASSANDRA-2693)
 * clone super columns to avoid modifying them during flush (CASSANDRA-2675)
 * allow writes to bypass the commitlog for certain keyspaces (CASSANDRA-2683)
 * avoid NPE when bypassing commitlog during memtable flush (CASSANDRA-2781)
 * Added support for making bootstrap retry if nodes flap (CASSANDRA-2644)
 * Added statusthrift to nodetool to report if thrift server is running (CASSANDRA-2722)
 * Fixed rows being cached if they do not exist (CASSANDRA-2723)
 * Support passing tableName and cfName to RowCacheProviders (CASSANDRA-2702)
 * close scrub file handles (CASSANDRA-2669)
 * throttle migration replay (CASSANDRA-2714)
 * optimize column serializer creation (CASSANDRA-2716)
 * Added support for making bootstrap retry if nodes flap (CASSANDRA-2644)
 * Added statusthrift to nodetool to report if thrift server is running
   (CASSANDRA-2722)
 * Fixed rows being cached if they do not exist (CASSANDRA-2723)
 * fix truncate/compaction race (CASSANDRA-2673)
 * workaround large resultsets causing large allocation retention
   by nio sockets (CASSANDRA-2654)
 * fix nodetool ring use with Ec2Snitch (CASSANDRA-2733)
 * fix removing columns and subcolumns that are supressed by a row or
   supercolumn tombstone during replica resolution (CASSANDRA-2590)
 * support sstable2json against snapshot sstables (CASSANDRA-2386)
 * remove active-pull schema requests (CASSANDRA-2715)
 * avoid marking entire list of sstables as actively being compacted
   in multithreaded compaction (CASSANDRA-2765)
 * seek back after deserializing a row to update cache with (CASSANDRA-2752)
 * avoid skipping rows in scrub for counter column family (CASSANDRA-2759)
 * fix ConcurrentModificationException in repair when dealing with 0.7 node
   (CASSANDRA-2767)
 * use threadsafe collections for StreamInSession (CASSANDRA-2766)
 * avoid infinite loop when creating merkle tree (CASSANDRA-2758)
 * avoids unmarking compacting sstable prematurely in cleanup (CASSANDRA-2769)
 * fix NPE when the commit log is bypassed (CASSANDRA-2718)
 * don't throw an exception in SS.isRPCServerRunning (CASSANDRA-2721)
 * make stress.jar executable (CASSANDRA-2744)
 * add daemon mode to java stress (CASSANDRA-2267)
 * expose the DC and rack of a node through JMX and nodetool ring (CASSANDRA-2531)
 * fix cache mbean getSize (CASSANDRA-2781)
 * Add Date, Float, Double, and Boolean types (CASSANDRA-2530)
 * Add startup flag to renew counter node id (CASSANDRA-2788)
 * add jamm agent to cassandra.bat (CASSANDRA-2787)
 * fix repair hanging if a neighbor has nothing to send (CASSANDRA-2797)
 * purge tombstone even if row is in only one sstable (CASSANDRA-2801)
 * Fix wrong purge of deleted cf during compaction (CASSANDRA-2786)
 * fix race that could result in Hadoop writer failing to throw an
   exception encountered after close() (CASSANDRA-2755)
 * fix scan wrongly throwing assertion error (CASSANDRA-2653)
 * Always use even distribution for merkle tree with RandomPartitionner
   (CASSANDRA-2841)
 * fix describeOwnership for OPP (CASSANDRA-2800)
 * ensure that string tokens do not contain commas (CASSANDRA-2762)


0.8.0-final
 * fix CQL grammar warning and cqlsh regression from CASSANDRA-2622
 * add ant generate-cql-html target (CASSANDRA-2526)
 * update CQL consistency levels (CASSANDRA-2566)
 * debian packaging fixes (CASSANDRA-2481, 2647)
 * fix UUIDType, IntegerType for direct buffers (CASSANDRA-2682, 2684)
 * switch to native Thrift for Hadoop map/reduce (CASSANDRA-2667)
 * fix StackOverflowError when building from eclipse (CASSANDRA-2687)
 * only provide replication_factor to strategy_options "help" for
   SimpleStrategy, OldNetworkTopologyStrategy (CASSANDRA-2678, 2713)
 * fix exception adding validators to non-string columns (CASSANDRA-2696)
 * avoid instantiating DatabaseDescriptor in JDBC (CASSANDRA-2694)
 * fix potential stack overflow during compaction (CASSANDRA-2626)
 * clone super columns to avoid modifying them during flush (CASSANDRA-2675)
 * reset underlying iterator in EchoedRow constructor (CASSANDRA-2653)


0.8.0-rc1
 * faster flushes and compaction from fixing excessively pessimistic
   rebuffering in BRAF (CASSANDRA-2581)
 * fix returning null column values in the python cql driver (CASSANDRA-2593)
 * fix merkle tree splitting exiting early (CASSANDRA-2605)
 * snapshot_before_compaction directory name fix (CASSANDRA-2598)
 * Disable compaction throttling during bootstrap (CASSANDRA-2612)
 * fix CQL treatment of > and < operators in range slices (CASSANDRA-2592)
 * fix potential double-application of counter updates on commitlog replay
   by moving replay position from header to sstable metadata (CASSANDRA-2419)
 * JDBC CQL driver exposes getColumn for access to timestamp
 * JDBC ResultSetMetadata properties added to AbstractType
 * r/m clustertool (CASSANDRA-2607)
 * add support for presenting row key as a column in CQL result sets
   (CASSANDRA-2622)
 * Don't allow {LOCAL|EACH}_QUORUM unless strategy is NTS (CASSANDRA-2627)
 * validate keyspace strategy_options during CQL create (CASSANDRA-2624)
 * fix empty Result with secondary index when limit=1 (CASSANDRA-2628)
 * Fix regression where bootstrapping a node with no schema fails
   (CASSANDRA-2625)
 * Allow removing LocationInfo sstables (CASSANDRA-2632)
 * avoid attempting to replay mutations from dropped keyspaces (CASSANDRA-2631)
 * avoid using cached position of a key when GT is requested (CASSANDRA-2633)
 * fix counting bloom filter true positives (CASSANDRA-2637)
 * initialize local ep state prior to gossip startup if needed (CASSANDRA-2638)
 * fix counter increment lost after restart (CASSANDRA-2642)
 * add quote-escaping via backslash to CLI (CASSANDRA-2623)
 * fix pig example script (CASSANDRA-2487)
 * fix dynamic snitch race in adding latencies (CASSANDRA-2618)
 * Start/stop cassandra after more important services such as mdadm in
   debian packaging (CASSANDRA-2481)


0.8.0-beta2
 * fix NPE compacting index CFs (CASSANDRA-2528)
 * Remove checking all column families on startup for compaction candidates
   (CASSANDRA-2444)
 * validate CQL create keyspace options (CASSANDRA-2525)
 * fix nodetool setcompactionthroughput (CASSANDRA-2550)
 * move	gossip heartbeat back to its own thread (CASSANDRA-2554)
 * validate cql TRUNCATE columnfamily before truncating (CASSANDRA-2570)
 * fix batch_mutate for mixed standard-counter mutations (CASSANDRA-2457)
 * disallow making schema changes to system keyspace (CASSANDRA-2563)
 * fix sending mutation messages multiple times (CASSANDRA-2557)
 * fix incorrect use of NBHM.size in ReadCallback that could cause
   reads to time out even when responses were received (CASSANDRA-2552)
 * trigger read repair correctly for LOCAL_QUORUM reads (CASSANDRA-2556)
 * Allow configuring the number of compaction thread (CASSANDRA-2558)
 * forceUserDefinedCompaction will attempt to compact what it is given
   even if the pessimistic estimate is that there is not enough disk space;
   automatic compactions will only compact 2 or more sstables (CASSANDRA-2575)
 * refuse to apply migrations with older timestamps than the current
   schema (CASSANDRA-2536)
 * remove unframed Thrift transport option
 * include indexes in snapshots (CASSANDRA-2596)
 * improve ignoring of obsolete mutations in index maintenance (CASSANDRA-2401)
 * recognize attempt to drop just the index while leaving the column
   definition alone (CASSANDRA-2619)


0.8.0-beta1
 * remove Avro RPC support (CASSANDRA-926)
 * support for columns that act as incr/decr counters
   (CASSANDRA-1072, 1937, 1944, 1936, 2101, 2093, 2288, 2105, 2384, 2236, 2342,
   2454)
 * CQL (CASSANDRA-1703, 1704, 1705, 1706, 1707, 1708, 1710, 1711, 1940,
   2124, 2302, 2277, 2493)
 * avoid double RowMutation serialization on write path (CASSANDRA-1800)
 * make NetworkTopologyStrategy the default (CASSANDRA-1960)
 * configurable internode encryption (CASSANDRA-1567, 2152)
 * human readable column names in sstable2json output (CASSANDRA-1933)
 * change default JMX port to 7199 (CASSANDRA-2027)
 * backwards compatible internal messaging (CASSANDRA-1015)
 * atomic switch of memtables and sstables (CASSANDRA-2284)
 * add pluggable SeedProvider (CASSANDRA-1669)
 * Fix clustertool to not throw exception when calling get_endpoints (CASSANDRA-2437)
 * upgrade to thrift 0.6 (CASSANDRA-2412)
 * repair works on a token range instead of full ring (CASSANDRA-2324)
 * purge tombstones from row cache (CASSANDRA-2305)
 * push replication_factor into strategy_options (CASSANDRA-1263)
 * give snapshots the same name on each node (CASSANDRA-1791)
 * remove "nodetool loadbalance" (CASSANDRA-2448)
 * multithreaded compaction (CASSANDRA-2191)
 * compaction throttling (CASSANDRA-2156)
 * add key type information and alias (CASSANDRA-2311, 2396)
 * cli no longer divides read_repair_chance by 100 (CASSANDRA-2458)
 * made CompactionInfo.getTaskType return an enum (CASSANDRA-2482)
 * add a server-wide cap on measured memtable memory usage and aggressively
   flush to keep under that threshold (CASSANDRA-2006)
 * add unified UUIDType (CASSANDRA-2233)
 * add off-heap row cache support (CASSANDRA-1969)


0.7.5
 * improvements/fixes to PIG driver (CASSANDRA-1618, CASSANDRA-2387,
   CASSANDRA-2465, CASSANDRA-2484)
 * validate index names (CASSANDRA-1761)
 * reduce contention on Table.flusherLock (CASSANDRA-1954)
 * try harder to detect failures during streaming, cleaning up temporary
   files more reliably (CASSANDRA-2088)
 * shut down server for OOM on a Thrift thread (CASSANDRA-2269)
 * fix tombstone handling in repair and sstable2json (CASSANDRA-2279)
 * preserve version when streaming data from old sstables (CASSANDRA-2283)
 * don't start repair if a neighboring node is marked as dead (CASSANDRA-2290)
 * purge tombstones from row cache (CASSANDRA-2305)
 * Avoid seeking when sstable2json exports the entire file (CASSANDRA-2318)
 * clear Built flag in system table when dropping an index (CASSANDRA-2320)
 * don't allow arbitrary argument for stress.java (CASSANDRA-2323)
 * validate values for index predicates in get_indexed_slice (CASSANDRA-2328)
 * queue secondary indexes for flush before the parent (CASSANDRA-2330)
 * allow job configuration to set the CL used in Hadoop jobs (CASSANDRA-2331)
 * add memtable_flush_queue_size defaulting to 4 (CASSANDRA-2333)
 * Allow overriding of initial_token, storage_port and rpc_port from system
   properties (CASSANDRA-2343)
 * fix comparator used for non-indexed secondary expressions in index scan
   (CASSANDRA-2347)
 * ensure size calculation and write phase of large-row compaction use
   the same threshold for TTL expiration (CASSANDRA-2349)
 * fix race when iterating CFs during add/drop (CASSANDRA-2350)
 * add ConsistencyLevel command to CLI (CASSANDRA-2354)
 * allow negative numbers in the cli (CASSANDRA-2358)
 * hard code serialVersionUID for tokens class (CASSANDRA-2361)
 * fix potential infinite loop in ByteBufferUtil.inputStream (CASSANDRA-2365)
 * fix encoding bugs in HintedHandoffManager, SystemTable when default
   charset is not UTF8 (CASSANDRA-2367)
 * avoids having removed node reappearing in Gossip (CASSANDRA-2371)
 * fix incorrect truncation of long to int when reading columns via block
   index (CASSANDRA-2376)
 * fix NPE during stream session (CASSANDRA-2377)
 * fix race condition that could leave orphaned data files when dropping CF or
   KS (CASSANDRA-2381)
 * fsync statistics component on write (CASSANDRA-2382)
 * fix duplicate results from CFS.scan (CASSANDRA-2406)
 * add IntegerType to CLI help (CASSANDRA-2414)
 * avoid caching token-only decoratedkeys (CASSANDRA-2416)
 * convert mmap assertion to if/throw so scrub can catch it (CASSANDRA-2417)
 * don't overwrite gc log (CASSANDR-2418)
 * invalidate row cache for streamed row to avoid inconsitencies
   (CASSANDRA-2420)
 * avoid copies in range/index scans (CASSANDRA-2425)
 * make sure we don't wipe data during cleanup if the node has not join
   the ring (CASSANDRA-2428)
 * Try harder to close files after compaction (CASSANDRA-2431)
 * re-set bootstrapped flag after move finishes (CASSANDRA-2435)
 * display validation_class in CLI 'describe keyspace' (CASSANDRA-2442)
 * make cleanup compactions cleanup the row cache (CASSANDRA-2451)
 * add column fields validation to scrub (CASSANDRA-2460)
 * use 64KB flush buffer instead of in_memory_compaction_limit (CASSANDRA-2463)
 * fix backslash substitutions in CLI (CASSANDRA-2492)
 * disable cache saving for system CFS (CASSANDRA-2502)
 * fixes for verifying destination availability under hinted conditions
   so UE can be thrown intead of timing out (CASSANDRA-2514)
 * fix update of validation class in column metadata (CASSANDRA-2512)
 * support LOCAL_QUORUM, EACH_QUORUM CLs outside of NTS (CASSANDRA-2516)
 * preserve version when streaming data from old sstables (CASSANDRA-2283)
 * fix backslash substitutions in CLI (CASSANDRA-2492)
 * count a row deletion as one operation towards memtable threshold
   (CASSANDRA-2519)
 * support LOCAL_QUORUM, EACH_QUORUM CLs outside of NTS (CASSANDRA-2516)


0.7.4
 * add nodetool join command (CASSANDRA-2160)
 * fix secondary indexes on pre-existing or streamed data (CASSANDRA-2244)
 * initialize endpoint in gossiper earlier (CASSANDRA-2228)
 * add ability to write to Cassandra from Pig (CASSANDRA-1828)
 * add rpc_[min|max]_threads (CASSANDRA-2176)
 * add CL.TWO, CL.THREE (CASSANDRA-2013)
 * avoid exporting an un-requested row in sstable2json, when exporting
   a key that does not exist (CASSANDRA-2168)
 * add incremental_backups option (CASSANDRA-1872)
 * add configurable row limit to Pig loadfunc (CASSANDRA-2276)
 * validate column values in batches as well as single-Column inserts
   (CASSANDRA-2259)
 * move sample schema from cassandra.yaml to schema-sample.txt,
   a cli scripts (CASSANDRA-2007)
 * avoid writing empty rows when scrubbing tombstoned rows (CASSANDRA-2296)
 * fix assertion error in range and index scans for CL < ALL
   (CASSANDRA-2282)
 * fix commitlog replay when flush position refers to data that didn't
   get synced before server died (CASSANDRA-2285)
 * fix fd leak in sstable2json with non-mmap'd i/o (CASSANDRA-2304)
 * reduce memory use during streaming of multiple sstables (CASSANDRA-2301)
 * purge tombstoned rows from cache after GCGraceSeconds (CASSANDRA-2305)
 * allow zero replicas in a NTS datacenter (CASSANDRA-1924)
 * make range queries respect snitch for local replicas (CASSANDRA-2286)
 * fix HH delivery when column index is larger than 2GB (CASSANDRA-2297)
 * make 2ary indexes use parent CF flush thresholds during initial build
   (CASSANDRA-2294)
 * update memtable_throughput to be a long (CASSANDRA-2158)


0.7.3
 * Keep endpoint state until aVeryLongTime (CASSANDRA-2115)
 * lower-latency read repair (CASSANDRA-2069)
 * add hinted_handoff_throttle_delay_in_ms option (CASSANDRA-2161)
 * fixes for cache save/load (CASSANDRA-2172, -2174)
 * Handle whole-row deletions in CFOutputFormat (CASSANDRA-2014)
 * Make memtable_flush_writers flush in parallel (CASSANDRA-2178)
 * Add compaction_preheat_key_cache option (CASSANDRA-2175)
 * refactor stress.py to have only one copy of the format string
   used for creating row keys (CASSANDRA-2108)
 * validate index names for \w+ (CASSANDRA-2196)
 * Fix Cassandra cli to respect timeout if schema does not settle
   (CASSANDRA-2187)
 * fix for compaction and cleanup writing old-format data into new-version
   sstable (CASSANDRA-2211, -2216)
 * add nodetool scrub (CASSANDRA-2217, -2240)
 * fix sstable2json large-row pagination (CASSANDRA-2188)
 * fix EOFing on requests for the last bytes in a file (CASSANDRA-2213)
 * fix BufferedRandomAccessFile bugs (CASSANDRA-2218, -2241)
 * check for memtable flush_after_mins exceeded every 10s (CASSANDRA-2183)
 * fix cache saving on Windows (CASSANDRA-2207)
 * add validateSchemaAgreement call + synchronization to schema
   modification operations (CASSANDRA-2222)
 * fix for reversed slice queries on large rows (CASSANDRA-2212)
 * fat clients were writing local data (CASSANDRA-2223)
 * set DEFAULT_MEMTABLE_LIFETIME_IN_MINS to 24h
 * improve detection and cleanup of partially-written sstables
   (CASSANDRA-2206)
 * fix supercolumn de/serialization when subcolumn comparator is different
   from supercolumn's (CASSANDRA-2104)
 * fix starting up on Windows when CASSANDRA_HOME contains whitespace
   (CASSANDRA-2237)
 * add [get|set][row|key]cacheSavePeriod to JMX (CASSANDRA-2100)
 * fix Hadoop ColumnFamilyOutputFormat dropping of mutations
   when batch fills up (CASSANDRA-2255)
 * move file deletions off of scheduledtasks executor (CASSANDRA-2253)


0.7.2
 * copy DecoratedKey.key when inserting into caches to avoid retaining
   a reference to the underlying buffer (CASSANDRA-2102)
 * format subcolumn names with subcomparator (CASSANDRA-2136)
 * fix column bloom filter deserialization (CASSANDRA-2165)


0.7.1
 * refactor MessageDigest creation code. (CASSANDRA-2107)
 * buffer network stack to avoid inefficient small TCP messages while avoiding
   the nagle/delayed ack problem (CASSANDRA-1896)
 * check log4j configuration for changes every 10s (CASSANDRA-1525, 1907)
 * more-efficient cross-DC replication (CASSANDRA-1530, -2051, -2138)
 * avoid polluting page cache with commitlog or sstable writes
   and seq scan operations (CASSANDRA-1470)
 * add RMI authentication options to nodetool (CASSANDRA-1921)
 * make snitches configurable at runtime (CASSANDRA-1374)
 * retry hadoop split requests on connection failure (CASSANDRA-1927)
 * implement describeOwnership for BOP, COPP (CASSANDRA-1928)
 * make read repair behave as expected for ConsistencyLevel > ONE
   (CASSANDRA-982, 2038)
 * distributed test harness (CASSANDRA-1859, 1964)
 * reduce flush lock contention (CASSANDRA-1930)
 * optimize supercolumn deserialization (CASSANDRA-1891)
 * fix CFMetaData.apply to only compare objects of the same class
   (CASSANDRA-1962)
 * allow specifying specific SSTables to compact from JMX (CASSANDRA-1963)
 * fix race condition in MessagingService.targets (CASSANDRA-1959, 2094, 2081)
 * refuse to open sstables from a future version (CASSANDRA-1935)
 * zero-copy reads (CASSANDRA-1714)
 * fix copy bounds for word Text in wordcount demo (CASSANDRA-1993)
 * fixes for contrib/javautils (CASSANDRA-1979)
 * check more frequently for memtable expiration (CASSANDRA-2000)
 * fix writing SSTable column count statistics (CASSANDRA-1976)
 * fix streaming of multiple CFs during bootstrap (CASSANDRA-1992)
 * explicitly set JVM GC new generation size with -Xmn (CASSANDRA-1968)
 * add short options for CLI flags (CASSANDRA-1565)
 * make keyspace argument to "describe keyspace" in CLI optional
   when authenticated to keyspace already (CASSANDRA-2029)
 * added option to specify -Dcassandra.join_ring=false on startup
   to allow "warm spare" nodes or performing JMX maintenance before
   joining the ring (CASSANDRA-526)
 * log migrations at INFO (CASSANDRA-2028)
 * add CLI verbose option in file mode (CASSANDRA-2030)
 * add single-line "--" comments to CLI (CASSANDRA-2032)
 * message serialization tests (CASSANDRA-1923)
 * switch from ivy to maven-ant-tasks (CASSANDRA-2017)
 * CLI attempts to block for new schema to propagate (CASSANDRA-2044)
 * fix potential overflow in nodetool cfstats (CASSANDRA-2057)
 * add JVM shutdownhook to sync commitlog (CASSANDRA-1919)
 * allow nodes to be up without being part of  normal traffic (CASSANDRA-1951)
 * fix CLI "show keyspaces" with null options on NTS (CASSANDRA-2049)
 * fix possible ByteBuffer race conditions (CASSANDRA-2066)
 * reduce garbage generated by MessagingService to prevent load spikes
   (CASSANDRA-2058)
 * fix math in RandomPartitioner.describeOwnership (CASSANDRA-2071)
 * fix deletion of sstable non-data components (CASSANDRA-2059)
 * avoid blocking gossip while deleting handoff hints (CASSANDRA-2073)
 * ignore messages from newer versions, keep track of nodes in gossip
   regardless of version (CASSANDRA-1970)
 * cache writing moved to CompactionManager to reduce i/o contention and
   updated to use non-cache-polluting writes (CASSANDRA-2053)
 * page through large rows when exporting to JSON (CASSANDRA-2041)
 * add flush_largest_memtables_at and reduce_cache_sizes_at options
   (CASSANDRA-2142)
 * add cli 'describe cluster' command (CASSANDRA-2127)
 * add cli support for setting username/password at 'connect' command
   (CASSANDRA-2111)
 * add -D option to Stress.java to allow reading hosts from a file
   (CASSANDRA-2149)
 * bound hints CF throughput between 32M and 256M (CASSANDRA-2148)
 * continue starting when invalid saved cache entries are encountered
   (CASSANDRA-2076)
 * add max_hint_window_in_ms option (CASSANDRA-1459)


0.7.0-final
 * fix offsets to ByteBuffer.get (CASSANDRA-1939)


0.7.0-rc4
 * fix cli crash after backgrounding (CASSANDRA-1875)
 * count timeouts in storageproxy latencies, and include latency
   histograms in StorageProxyMBean (CASSANDRA-1893)
 * fix CLI get recognition of supercolumns (CASSANDRA-1899)
 * enable keepalive on intra-cluster sockets (CASSANDRA-1766)
 * count timeouts towards dynamicsnitch latencies (CASSANDRA-1905)
 * Expose index-building status in JMX + cli schema description
   (CASSANDRA-1871)
 * allow [LOCAL|EACH]_QUORUM to be used with non-NetworkTopology
   replication Strategies
 * increased amount of index locks for faster commitlog replay
 * collect secondary index tombstones immediately (CASSANDRA-1914)
 * revert commitlog changes from #1780 (CASSANDRA-1917)
 * change RandomPartitioner min token to -1 to avoid collision w/
   tokens on actual nodes (CASSANDRA-1901)
 * examine the right nibble when validating TimeUUID (CASSANDRA-1910)
 * include secondary indexes in cleanup (CASSANDRA-1916)
 * CFS.scrubDataDirectories should also cleanup invalid secondary indexes
   (CASSANDRA-1904)
 * ability to disable/enable gossip on nodes to force them down
   (CASSANDRA-1108)


0.7.0-rc3
 * expose getNaturalEndpoints in StorageServiceMBean taking byte[]
   key; RMI cannot serialize ByteBuffer (CASSANDRA-1833)
 * infer org.apache.cassandra.locator for replication strategy classes
   when not otherwise specified
 * validation that generates less garbage (CASSANDRA-1814)
 * add TTL support to CLI (CASSANDRA-1838)
 * cli defaults to bytestype for subcomparator when creating
   column families (CASSANDRA-1835)
 * unregister index MBeans when index is dropped (CASSANDRA-1843)
 * make ByteBufferUtil.clone thread-safe (CASSANDRA-1847)
 * change exception for read requests during bootstrap from
   InvalidRequest to Unavailable (CASSANDRA-1862)
 * respect row-level tombstones post-flush in range scans
   (CASSANDRA-1837)
 * ReadResponseResolver check digests against each other (CASSANDRA-1830)
 * return InvalidRequest when remove of subcolumn without supercolumn
   is requested (CASSANDRA-1866)
 * flush before repair (CASSANDRA-1748)
 * SSTableExport validates key order (CASSANDRA-1884)
 * large row support for SSTableExport (CASSANDRA-1867)
 * Re-cache hot keys post-compaction without hitting disk (CASSANDRA-1878)
 * manage read repair in coordinator instead of data source, to
   provide latency information to dynamic snitch (CASSANDRA-1873)


0.7.0-rc2
 * fix live-column-count of slice ranges including tombstoned supercolumn
   with live subcolumn (CASSANDRA-1591)
 * rename o.a.c.internal.AntientropyStage -> AntiEntropyStage,
   o.a.c.request.Request_responseStage -> RequestResponseStage,
   o.a.c.internal.Internal_responseStage -> InternalResponseStage
 * add AbstractType.fromString (CASSANDRA-1767)
 * require index_type to be present when specifying index_name
   on ColumnDef (CASSANDRA-1759)
 * fix add/remove index bugs in CFMetadata (CASSANDRA-1768)
 * rebuild Strategy during system_update_keyspace (CASSANDRA-1762)
 * cli updates prompt to ... in continuation lines (CASSANDRA-1770)
 * support multiple Mutations per key in hadoop ColumnFamilyOutputFormat
   (CASSANDRA-1774)
 * improvements to Debian init script (CASSANDRA-1772)
 * use local classloader to check for version.properties (CASSANDRA-1778)
 * Validate that column names in column_metadata are valid for the
   defined comparator, and decode properly in cli (CASSANDRA-1773)
 * use cross-platform newlines in cli (CASSANDRA-1786)
 * add ExpiringColumn support to sstable import/export (CASSANDRA-1754)
 * add flush for each append to periodic commitlog mode; added
   periodic_without_flush option to disable this (CASSANDRA-1780)
 * close file handle used for post-flush truncate (CASSANDRA-1790)
 * various code cleanup (CASSANDRA-1793, -1794, -1795)
 * fix range queries against wrapped range (CASSANDRA-1781)
 * fix consistencylevel calculations for NetworkTopologyStrategy
   (CASSANDRA-1804)
 * cli support index type enum names (CASSANDRA-1810)
 * improved validation of column_metadata (CASSANDRA-1813)
 * reads at ConsistencyLevel > 1 throw UnavailableException
   immediately if insufficient live nodes exist (CASSANDRA-1803)
 * copy bytebuffers for local writes to avoid retaining the entire
   Thrift frame (CASSANDRA-1801)
 * fix NPE adding index to column w/o prior metadata (CASSANDRA-1764)
 * reduce fat client timeout (CASSANDRA-1730)
 * fix botched merge of CASSANDRA-1316


0.7.0-rc1
 * fix compaction and flush races with schema updates (CASSANDRA-1715)
 * add clustertool, config-converter, sstablekeys, and schematool
   Windows .bat files (CASSANDRA-1723)
 * reject range queries received during bootstrap (CASSANDRA-1739)
 * fix wrapping-range queries on non-minimum token (CASSANDRA-1700)
 * add nodetool cfhistogram (CASSANDRA-1698)
 * limit repaired ranges to what the nodes have in common (CASSANDRA-1674)
 * index scan treats missing columns as not matching secondary
   expressions (CASSANDRA-1745)
 * Fix misuse of DataOutputBuffer.getData in AntiEntropyService
   (CASSANDRA-1729)
 * detect and warn when obsolete version of JNA is present (CASSANDRA-1760)
 * reduce fat client timeout (CASSANDRA-1730)
 * cleanup smallest CFs first to increase free temp space for larger ones
   (CASSANDRA-1811)
 * Update windows .bat files to work outside of main Cassandra
   directory (CASSANDRA-1713)
 * fix read repair regression from 0.6.7 (CASSANDRA-1727)
 * more-efficient read repair (CASSANDRA-1719)
 * fix hinted handoff replay (CASSANDRA-1656)
 * log type of dropped messages (CASSANDRA-1677)
 * upgrade to SLF4J 1.6.1
 * fix ByteBuffer bug in ExpiringColumn.updateDigest (CASSANDRA-1679)
 * fix IntegerType.getString (CASSANDRA-1681)
 * make -Djava.net.preferIPv4Stack=true the default (CASSANDRA-628)
 * add INTERNAL_RESPONSE verb to differentiate from responses related
   to client requests (CASSANDRA-1685)
 * log tpstats when dropping messages (CASSANDRA-1660)
 * include unreachable nodes in describeSchemaVersions (CASSANDRA-1678)
 * Avoid dropping messages off the client request path (CASSANDRA-1676)
 * fix jna errno reporting (CASSANDRA-1694)
 * add friendlier error for UnknownHostException on startup (CASSANDRA-1697)
 * include jna dependency in RPM package (CASSANDRA-1690)
 * add --skip-keys option to stress.py (CASSANDRA-1696)
 * improve cli handling of non-string keys and column names
   (CASSANDRA-1701, -1693)
 * r/m extra subcomparator line in cli keyspaces output (CASSANDRA-1712)
 * add read repair chance to cli "show keyspaces"
 * upgrade to ConcurrentLinkedHashMap 1.1 (CASSANDRA-975)
 * fix index scan routing (CASSANDRA-1722)
 * fix tombstoning of supercolumns in range queries (CASSANDRA-1734)
 * clear endpoint cache after updating keyspace metadata (CASSANDRA-1741)
 * fix wrapping-range queries on non-minimum token (CASSANDRA-1700)
 * truncate includes secondary indexes (CASSANDRA-1747)
 * retain reference to PendingFile sstables (CASSANDRA-1749)
 * fix sstableimport regression (CASSANDRA-1753)
 * fix for bootstrap when no non-system tables are defined (CASSANDRA-1732)
 * handle replica unavailability in index scan (CASSANDRA-1755)
 * fix service initialization order deadlock (CASSANDRA-1756)
 * multi-line cli commands (CASSANDRA-1742)
 * fix race between snapshot and compaction (CASSANDRA-1736)
 * add listEndpointsPendingHints, deleteHintsForEndpoint JMX methods
   (CASSANDRA-1551)


0.7.0-beta3
 * add strategy options to describe_keyspace output (CASSANDRA-1560)
 * log warning when using randomly generated token (CASSANDRA-1552)
 * re-organize JMX into .db, .net, .internal, .request (CASSANDRA-1217)
 * allow nodes to change IPs between restarts (CASSANDRA-1518)
 * remember ring state between restarts by default (CASSANDRA-1518)
 * flush index built flag so we can read it before log replay (CASSANDRA-1541)
 * lock row cache updates to prevent race condition (CASSANDRA-1293)
 * remove assertion causing rare (and harmless) error messages in
   commitlog (CASSANDRA-1330)
 * fix moving nodes with no keyspaces defined (CASSANDRA-1574)
 * fix unbootstrap when no data is present in a transfer range (CASSANDRA-1573)
 * take advantage of AVRO-495 to simplify our avro IDL (CASSANDRA-1436)
 * extend authorization hierarchy to column family (CASSANDRA-1554)
 * deletion support in secondary indexes (CASSANDRA-1571)
 * meaningful error message for invalid replication strategy class
   (CASSANDRA-1566)
 * allow keyspace creation with RF > N (CASSANDRA-1428)
 * improve cli error handling (CASSANDRA-1580)
 * add cache save/load ability (CASSANDRA-1417, 1606, 1647)
 * add StorageService.getDrainProgress (CASSANDRA-1588)
 * Disallow bootstrap to an in-use token (CASSANDRA-1561)
 * Allow dynamic secondary index creation and destruction (CASSANDRA-1532)
 * log auto-guessed memtable thresholds (CASSANDRA-1595)
 * add ColumnDef support to cli (CASSANDRA-1583)
 * reduce index sample time by 75% (CASSANDRA-1572)
 * add cli support for column, strategy metadata (CASSANDRA-1578, 1612)
 * add cli support for schema modification (CASSANDRA-1584)
 * delete temp files on failed compactions (CASSANDRA-1596)
 * avoid blocking for dead nodes during removetoken (CASSANDRA-1605)
 * remove ConsistencyLevel.ZERO (CASSANDRA-1607)
 * expose in-progress compaction type in jmx (CASSANDRA-1586)
 * removed IClock & related classes from internals (CASSANDRA-1502)
 * fix removing tokens from SystemTable on decommission and removetoken
   (CASSANDRA-1609)
 * include CF metadata in cli 'show keyspaces' (CASSANDRA-1613)
 * switch from Properties to HashMap in PropertyFileSnitch to
   avoid synchronization bottleneck (CASSANDRA-1481)
 * PropertyFileSnitch configuration file renamed to
   cassandra-topology.properties
 * add cli support for get_range_slices (CASSANDRA-1088, CASSANDRA-1619)
 * Make memtable flush thresholds per-CF instead of global
   (CASSANDRA-1007, 1637)
 * add cli support for binary data without CfDef hints (CASSANDRA-1603)
 * fix building SSTable statistics post-stream (CASSANDRA-1620)
 * fix potential infinite loop in 2ary index queries (CASSANDRA-1623)
 * allow creating NTS keyspaces with no replicas configured (CASSANDRA-1626)
 * add jmx histogram of sstables accessed per read (CASSANDRA-1624)
 * remove system_rename_column_family and system_rename_keyspace from the
   client API until races can be fixed (CASSANDRA-1630, CASSANDRA-1585)
 * add cli sanity tests (CASSANDRA-1582)
 * update GC settings in cassandra.bat (CASSANDRA-1636)
 * cli support for index queries (CASSANDRA-1635)
 * cli support for updating schema memtable settings (CASSANDRA-1634)
 * cli --file option (CASSANDRA-1616)
 * reduce automatically chosen memtable sizes by 50% (CASSANDRA-1641)
 * move endpoint cache from snitch to strategy (CASSANDRA-1643)
 * fix commitlog recovery deleting the newly-created segment as well as
   the old ones (CASSANDRA-1644)
 * upgrade to Thrift 0.5 (CASSANDRA-1367)
 * renamed CL.DCQUORUM to LOCAL_QUORUM and DCQUORUMSYNC to EACH_QUORUM
 * cli truncate support (CASSANDRA-1653)
 * update GC settings in cassandra.bat (CASSANDRA-1636)
 * avoid logging when a node's ip/token is gossipped back to it (CASSANDRA-1666)


0.7-beta2
 * always use UTF-8 for hint keys (CASSANDRA-1439)
 * remove cassandra.yaml dependency from Hadoop and Pig (CASSADRA-1322)
 * expose CfDef metadata in describe_keyspaces (CASSANDRA-1363)
 * restore use of mmap_index_only option (CASSANDRA-1241)
 * dropping a keyspace with no column families generated an error
   (CASSANDRA-1378)
 * rename RackAwareStrategy to OldNetworkTopologyStrategy, RackUnawareStrategy
   to SimpleStrategy, DatacenterShardStrategy to NetworkTopologyStrategy,
   AbstractRackAwareSnitch to AbstractNetworkTopologySnitch (CASSANDRA-1392)
 * merge StorageProxy.mutate, mutateBlocking (CASSANDRA-1396)
 * faster UUIDType, LongType comparisons (CASSANDRA-1386, 1393)
 * fix setting read_repair_chance from CLI addColumnFamily (CASSANDRA-1399)
 * fix updates to indexed columns (CASSANDRA-1373)
 * fix race condition leaving to FileNotFoundException (CASSANDRA-1382)
 * fix sharded lock hash on index write path (CASSANDRA-1402)
 * add support for GT/E, LT/E in subordinate index clauses (CASSANDRA-1401)
 * cfId counter got out of sync when CFs were added (CASSANDRA-1403)
 * less chatty schema updates (CASSANDRA-1389)
 * rename column family mbeans. 'type' will now include either
   'IndexColumnFamilies' or 'ColumnFamilies' depending on the CFS type.
   (CASSANDRA-1385)
 * disallow invalid keyspace and column family names. This includes name that
   matches a '^\w+' regex. (CASSANDRA-1377)
 * use JNA, if present, to take snapshots (CASSANDRA-1371)
 * truncate hints if starting 0.7 for the first time (CASSANDRA-1414)
 * fix FD leak in single-row slicepredicate queries (CASSANDRA-1416)
 * allow index expressions against columns that are not part of the
   SlicePredicate (CASSANDRA-1410)
 * config-converter properly handles snitches and framed support
   (CASSANDRA-1420)
 * remove keyspace argument from multiget_count (CASSANDRA-1422)
 * allow specifying cassandra.yaml location as (local or remote) URL
   (CASSANDRA-1126)
 * fix using DynamicEndpointSnitch with NetworkTopologyStrategy
   (CASSANDRA-1429)
 * Add CfDef.default_validation_class (CASSANDRA-891)
 * fix EstimatedHistogram.max (CASSANDRA-1413)
 * quorum read optimization (CASSANDRA-1622)
 * handle zero-length (or missing) rows during HH paging (CASSANDRA-1432)
 * include secondary indexes during schema migrations (CASSANDRA-1406)
 * fix commitlog header race during schema change (CASSANDRA-1435)
 * fix ColumnFamilyStoreMBeanIterator to use new type name (CASSANDRA-1433)
 * correct filename generated by xml->yaml converter (CASSANDRA-1419)
 * add CMSInitiatingOccupancyFraction=75 and UseCMSInitiatingOccupancyOnly
   to default JVM options
 * decrease jvm heap for cassandra-cli (CASSANDRA-1446)
 * ability to modify keyspaces and column family definitions on a live cluster
   (CASSANDRA-1285)
 * support for Hadoop Streaming [non-jvm map/reduce via stdin/out]
   (CASSANDRA-1368)
 * Move persistent sstable stats from the system table to an sstable component
   (CASSANDRA-1430)
 * remove failed bootstrap attempt from pending ranges when gossip times
   it out after 1h (CASSANDRA-1463)
 * eager-create tcp connections to other cluster members (CASSANDRA-1465)
 * enumerate stages and derive stage from message type instead of
   transmitting separately (CASSANDRA-1465)
 * apply reversed flag during collation from different data sources
   (CASSANDRA-1450)
 * make failure to remove commitlog segment non-fatal (CASSANDRA-1348)
 * correct ordering of drain operations so CL.recover is no longer
   necessary (CASSANDRA-1408)
 * removed keyspace from describe_splits method (CASSANDRA-1425)
 * rename check_schema_agreement to describe_schema_versions
   (CASSANDRA-1478)
 * fix QUORUM calculation for RF > 3 (CASSANDRA-1487)
 * remove tombstones during non-major compactions when bloom filter
   verifies that row does not exist in other sstables (CASSANDRA-1074)
 * nodes that coordinated a loadbalance in the past could not be seen by
   newly added nodes (CASSANDRA-1467)
 * exposed endpoint states (gossip details) via jmx (CASSANDRA-1467)
 * ensure that compacted sstables are not included when new readers are
   instantiated (CASSANDRA-1477)
 * by default, calculate heap size and memtable thresholds at runtime (CASSANDRA-1469)
 * fix races dealing with adding/dropping keyspaces and column families in
   rapid succession (CASSANDRA-1477)
 * clean up of Streaming system (CASSANDRA-1503, 1504, 1506)
 * add options to configure Thrift socket keepalive and buffer sizes (CASSANDRA-1426)
 * make contrib CassandraServiceDataCleaner recursive (CASSANDRA-1509)
 * min, max compaction threshold are configurable and persistent
   per-ColumnFamily (CASSANDRA-1468)
 * fix replaying the last mutation in a commitlog unnecessarily
   (CASSANDRA-1512)
 * invoke getDefaultUncaughtExceptionHandler from DTPE with the original
   exception rather than the ExecutionException wrapper (CASSANDRA-1226)
 * remove Clock from the Thrift (and Avro) API (CASSANDRA-1501)
 * Close intra-node sockets when connection is broken (CASSANDRA-1528)
 * RPM packaging spec file (CASSANDRA-786)
 * weighted request scheduler (CASSANDRA-1485)
 * treat expired columns as deleted (CASSANDRA-1539)
 * make IndexInterval configurable (CASSANDRA-1488)
 * add describe_snitch to Thrift API (CASSANDRA-1490)
 * MD5 authenticator compares plain text submitted password with MD5'd
   saved property, instead of vice versa (CASSANDRA-1447)
 * JMX MessagingService pending and completed counts (CASSANDRA-1533)
 * fix race condition processing repair responses (CASSANDRA-1511)
 * make repair blocking (CASSANDRA-1511)
 * create EndpointSnitchInfo and MBean to expose rack and DC (CASSANDRA-1491)
 * added option to contrib/word_count to output results back to Cassandra
   (CASSANDRA-1342)
 * rewrite Hadoop ColumnFamilyRecordWriter to pool connections, retry to
   multiple Cassandra nodes, and smooth impact on the Cassandra cluster
   by using smaller batch sizes (CASSANDRA-1434)
 * fix setting gc_grace_seconds via CLI (CASSANDRA-1549)
 * support TTL'd index values (CASSANDRA-1536)
 * make removetoken work like decommission (CASSANDRA-1216)
 * make cli comparator-aware and improve quote rules (CASSANDRA-1523,-1524)
 * make nodetool compact and cleanup blocking (CASSANDRA-1449)
 * add memtable, cache information to GCInspector logs (CASSANDRA-1558)
 * enable/disable HintedHandoff via JMX (CASSANDRA-1550)
 * Ignore stray files in the commit log directory (CASSANDRA-1547)
 * Disallow bootstrap to an in-use token (CASSANDRA-1561)


0.7-beta1
 * sstable versioning (CASSANDRA-389)
 * switched to slf4j logging (CASSANDRA-625)
 * add (optional) expiration time for column (CASSANDRA-699)
 * access levels for authentication/authorization (CASSANDRA-900)
 * add ReadRepairChance to CF definition (CASSANDRA-930)
 * fix heisenbug in system tests, especially common on OS X (CASSANDRA-944)
 * convert to byte[] keys internally and all public APIs (CASSANDRA-767)
 * ability to alter schema definitions on a live cluster (CASSANDRA-44)
 * renamed configuration file to cassandra.xml, and log4j.properties to
   log4j-server.properties, which must now be loaded from
   the classpath (which is how our scripts in bin/ have always done it)
   (CASSANDRA-971)
 * change get_count to require a SlicePredicate. create multi_get_count
   (CASSANDRA-744)
 * re-organized endpointsnitch implementations and added SimpleSnitch
   (CASSANDRA-994)
 * Added preload_row_cache option (CASSANDRA-946)
 * add CRC to commitlog header (CASSANDRA-999)
 * removed deprecated batch_insert and get_range_slice methods (CASSANDRA-1065)
 * add truncate thrift method (CASSANDRA-531)
 * http mini-interface using mx4j (CASSANDRA-1068)
 * optimize away copy of sliced row on memtable read path (CASSANDRA-1046)
 * replace constant-size 2GB mmaped segments and special casing for index
   entries spanning segment boundaries, with SegmentedFile that computes
   segments that always contain entire entries/rows (CASSANDRA-1117)
 * avoid reading large rows into memory during compaction (CASSANDRA-16)
 * added hadoop OutputFormat (CASSANDRA-1101)
 * efficient Streaming (no more anticompaction) (CASSANDRA-579)
 * split commitlog header into separate file and add size checksum to
   mutations (CASSANDRA-1179)
 * avoid allocating a new byte[] for each mutation on replay (CASSANDRA-1219)
 * revise HH schema to be per-endpoint (CASSANDRA-1142)
 * add joining/leaving status to nodetool ring (CASSANDRA-1115)
 * allow multiple repair sessions per node (CASSANDRA-1190)
 * optimize away MessagingService for local range queries (CASSANDRA-1261)
 * make framed transport the default so malformed requests can't OOM the
   server (CASSANDRA-475)
 * significantly faster reads from row cache (CASSANDRA-1267)
 * take advantage of row cache during range queries (CASSANDRA-1302)
 * make GCGraceSeconds a per-ColumnFamily value (CASSANDRA-1276)
 * keep persistent row size and column count statistics (CASSANDRA-1155)
 * add IntegerType (CASSANDRA-1282)
 * page within a single row during hinted handoff (CASSANDRA-1327)
 * push DatacenterShardStrategy configuration into keyspace definition,
   eliminating datacenter.properties. (CASSANDRA-1066)
 * optimize forward slices starting with '' and single-index-block name
   queries by skipping the column index (CASSANDRA-1338)
 * streaming refactor (CASSANDRA-1189)
 * faster comparison for UUID types (CASSANDRA-1043)
 * secondary index support (CASSANDRA-749 and subtasks)
 * make compaction buckets deterministic (CASSANDRA-1265)


0.6.6
 * Allow using DynamicEndpointSnitch with RackAwareStrategy (CASSANDRA-1429)
 * remove the remaining vestiges of the unfinished DatacenterShardStrategy
   (replaced by NetworkTopologyStrategy in 0.7)


0.6.5
 * fix key ordering in range query results with RandomPartitioner
   and ConsistencyLevel > ONE (CASSANDRA-1145)
 * fix for range query starting with the wrong token range (CASSANDRA-1042)
 * page within a single row during hinted handoff (CASSANDRA-1327)
 * fix compilation on non-sun JDKs (CASSANDRA-1061)
 * remove String.trim() call on row keys in batch mutations (CASSANDRA-1235)
 * Log summary of dropped messages instead of spamming log (CASSANDRA-1284)
 * add dynamic endpoint snitch (CASSANDRA-981)
 * fix streaming for keyspaces with hyphens in their name (CASSANDRA-1377)
 * fix errors in hard-coded bloom filter optKPerBucket by computing it
   algorithmically (CASSANDRA-1220
 * remove message deserialization stage, and uncap read/write stages
   so slow reads/writes don't block gossip processing (CASSANDRA-1358)
 * add jmx port configuration to Debian package (CASSANDRA-1202)
 * use mlockall via JNA, if present, to prevent Linux from swapping
   out parts of the JVM (CASSANDRA-1214)


0.6.4
 * avoid queuing multiple hint deliveries for the same endpoint
   (CASSANDRA-1229)
 * better performance for and stricter checking of UTF8 column names
   (CASSANDRA-1232)
 * extend option to lower compaction priority to hinted handoff
   as well (CASSANDRA-1260)
 * log errors in gossip instead of re-throwing (CASSANDRA-1289)
 * avoid aborting commitlog replay prematurely if a flushed-but-
   not-removed commitlog segment is encountered (CASSANDRA-1297)
 * fix duplicate rows being read during mapreduce (CASSANDRA-1142)
 * failure detection wasn't closing command sockets (CASSANDRA-1221)
 * cassandra-cli.bat works on windows (CASSANDRA-1236)
 * pre-emptively drop requests that cannot be processed within RPCTimeout
   (CASSANDRA-685)
 * add ack to Binary write verb and update CassandraBulkLoader
   to wait for acks for each row (CASSANDRA-1093)
 * added describe_partitioner Thrift method (CASSANDRA-1047)
 * Hadoop jobs no longer require the Cassandra storage-conf.xml
   (CASSANDRA-1280, CASSANDRA-1047)
 * log thread pool stats when GC is excessive (CASSANDRA-1275)
 * remove gossip message size limit (CASSANDRA-1138)
 * parallelize local and remote reads during multiget, and respect snitch
   when determining whether to do local read for CL.ONE (CASSANDRA-1317)
 * fix read repair to use requested consistency level on digest mismatch,
   rather than assuming QUORUM (CASSANDRA-1316)
 * process digest mismatch re-reads in parallel (CASSANDRA-1323)
 * switch hints CF comparator to BytesType (CASSANDRA-1274)


0.6.3
 * retry to make streaming connections up to 8 times. (CASSANDRA-1019)
 * reject describe_ring() calls on invalid keyspaces (CASSANDRA-1111)
 * fix cache size calculation for size of 100% (CASSANDRA-1129)
 * fix cache capacity only being recalculated once (CASSANDRA-1129)
 * remove hourly scan of all hints on the off chance that the gossiper
   missed a status change; instead, expose deliverHintsToEndpoint to JMX
   so it can be done manually, if necessary (CASSANDRA-1141)
 * don't reject reads at CL.ALL (CASSANDRA-1152)
 * reject deletions to supercolumns in CFs containing only standard
   columns (CASSANDRA-1139)
 * avoid preserving login information after client disconnects
   (CASSANDRA-1057)
 * prefer sun jdk to openjdk in debian init script (CASSANDRA-1174)
 * detect partioner config changes between restarts and fail fast
   (CASSANDRA-1146)
 * use generation time to resolve node token reassignment disagreements
   (CASSANDRA-1118)
 * restructure the startup ordering of Gossiper and MessageService to avoid
   timing anomalies (CASSANDRA-1160)
 * detect incomplete commit log hearders (CASSANDRA-1119)
 * force anti-entropy service to stream files on the stream stage to avoid
   sending streams out of order (CASSANDRA-1169)
 * remove inactive stream managers after AES streams files (CASSANDRA-1169)
 * allow removing entire row through batch_mutate Deletion (CASSANDRA-1027)
 * add JMX metrics for row-level bloom filter false positives (CASSANDRA-1212)
 * added a redhat init script to contrib (CASSANDRA-1201)
 * use midpoint when bootstrapping a new machine into range with not
   much data yet instead of random token (CASSANDRA-1112)
 * kill server on OOM in executor stage as well as Thrift (CASSANDRA-1226)
 * remove opportunistic repairs, when two machines with overlapping replica
   responsibilities happen to finish major compactions of the same CF near
   the same time.  repairs are now fully manual (CASSANDRA-1190)
 * add ability to lower compaction priority (default is no change from 0.6.2)
   (CASSANDRA-1181)


0.6.2
 * fix contrib/word_count build. (CASSANDRA-992)
 * split CommitLogExecutorService into BatchCommitLogExecutorService and
   PeriodicCommitLogExecutorService (CASSANDRA-1014)
 * add latency histograms to CFSMBean (CASSANDRA-1024)
 * make resolving timestamp ties deterministic by using value bytes
   as a tiebreaker (CASSANDRA-1039)
 * Add option to turn off Hinted Handoff (CASSANDRA-894)
 * fix windows startup (CASSANDRA-948)
 * make concurrent_reads, concurrent_writes configurable at runtime via JMX
   (CASSANDRA-1060)
 * disable GCInspector on non-Sun JVMs (CASSANDRA-1061)
 * fix tombstone handling in sstable rows with no other data (CASSANDRA-1063)
 * fix size of row in spanned index entries (CASSANDRA-1056)
 * install json2sstable, sstable2json, and sstablekeys to Debian package
 * StreamingService.StreamDestinations wouldn't empty itself after streaming
   finished (CASSANDRA-1076)
 * added Collections.shuffle(splits) before returning the splits in
   ColumnFamilyInputFormat (CASSANDRA-1096)
 * do not recalculate cache capacity post-compaction if it's been manually
   modified (CASSANDRA-1079)
 * better defaults for flush sorter + writer executor queue sizes
   (CASSANDRA-1100)
 * windows scripts for SSTableImport/Export (CASSANDRA-1051)
 * windows script for nodetool (CASSANDRA-1113)
 * expose PhiConvictThreshold (CASSANDRA-1053)
 * make repair of RF==1 a no-op (CASSANDRA-1090)
 * improve default JVM GC options (CASSANDRA-1014)
 * fix SlicePredicate serialization inside Hadoop jobs (CASSANDRA-1049)
 * close Thrift sockets in Hadoop ColumnFamilyRecordReader (CASSANDRA-1081)


0.6.1
 * fix NPE in sstable2json when no excluded keys are given (CASSANDRA-934)
 * keep the replica set constant throughout the read repair process
   (CASSANDRA-937)
 * allow querying getAllRanges with empty token list (CASSANDRA-933)
 * fix command line arguments inversion in clustertool (CASSANDRA-942)
 * fix race condition that could trigger a false-positive assertion
   during post-flush discard of old commitlog segments (CASSANDRA-936)
 * fix neighbor calculation for anti-entropy repair (CASSANDRA-924)
 * perform repair even for small entropy differences (CASSANDRA-924)
 * Use hostnames in CFInputFormat to allow Hadoop's naive string-based
   locality comparisons to work (CASSANDRA-955)
 * cache read-only BufferedRandomAccessFile length to avoid
   3 system calls per invocation (CASSANDRA-950)
 * nodes with IPv6 (and no IPv4) addresses could not join cluster
   (CASSANDRA-969)
 * Retrieve the correct number of undeleted columns, if any, from
   a supercolumn in a row that had been deleted previously (CASSANDRA-920)
 * fix index scans that cross the 2GB mmap boundaries for both mmap
   and standard i/o modes (CASSANDRA-866)
 * expose drain via nodetool (CASSANDRA-978)


0.6.0-RC1
 * JMX drain to flush memtables and run through commit log (CASSANDRA-880)
 * Bootstrapping can skip ranges under the right conditions (CASSANDRA-902)
 * fix merging row versions in range_slice for CL > ONE (CASSANDRA-884)
 * default write ConsistencyLeven chaned from ZERO to ONE
 * fix for index entries spanning mmap buffer boundaries (CASSANDRA-857)
 * use lexical comparison if time part of TimeUUIDs are the same
   (CASSANDRA-907)
 * bound read, mutation, and response stages to fix possible OOM
   during log replay (CASSANDRA-885)
 * Use microseconds-since-epoch (UTC) in cli, instead of milliseconds
 * Treat batch_mutate Deletion with null supercolumn as "apply this predicate
   to top level supercolumns" (CASSANDRA-834)
 * Streaming destination nodes do not update their JMX status (CASSANDRA-916)
 * Fix internal RPC timeout calculation (CASSANDRA-911)
 * Added Pig loadfunc to contrib/pig (CASSANDRA-910)


0.6.0-beta3
 * fix compaction bucketing bug (CASSANDRA-814)
 * update windows batch file (CASSANDRA-824)
 * deprecate KeysCachedFraction configuration directive in favor
   of KeysCached; move to unified-per-CF key cache (CASSANDRA-801)
 * add invalidateRowCache to ColumnFamilyStoreMBean (CASSANDRA-761)
 * send Handoff hints to natural locations to reduce load on
   remaining nodes in a failure scenario (CASSANDRA-822)
 * Add RowWarningThresholdInMB configuration option to warn before very
   large rows get big enough to threaten node stability, and -x option to
   be able to remove them with sstable2json if the warning is unheeded
   until it's too late (CASSANDRA-843)
 * Add logging of GC activity (CASSANDRA-813)
 * fix ConcurrentModificationException in commitlog discard (CASSANDRA-853)
 * Fix hardcoded row count in Hadoop RecordReader (CASSANDRA-837)
 * Add a jmx status to the streaming service and change several DEBUG
   messages to INFO (CASSANDRA-845)
 * fix classpath in cassandra-cli.bat for Windows (CASSANDRA-858)
 * allow re-specifying host, port to cassandra-cli if invalid ones
   are first tried (CASSANDRA-867)
 * fix race condition handling rpc timeout in the coordinator
   (CASSANDRA-864)
 * Remove CalloutLocation and StagingFileDirectory from storage-conf files
   since those settings are no longer used (CASSANDRA-878)
 * Parse a long from RowWarningThresholdInMB instead of an int (CASSANDRA-882)
 * Remove obsolete ControlPort code from DatabaseDescriptor (CASSANDRA-886)
 * move skipBytes side effect out of assert (CASSANDRA-899)
 * add "double getLoad" to StorageServiceMBean (CASSANDRA-898)
 * track row stats per CF at compaction time (CASSANDRA-870)
 * disallow CommitLogDirectory matching a DataFileDirectory (CASSANDRA-888)
 * default key cache size is 200k entries, changed from 10% (CASSANDRA-863)
 * add -Dcassandra-foreground=yes to cassandra.bat
 * exit if cluster name is changed unexpectedly (CASSANDRA-769)


0.6.0-beta1/beta2
 * add batch_mutate thrift command, deprecating batch_insert (CASSANDRA-336)
 * remove get_key_range Thrift API, deprecated in 0.5 (CASSANDRA-710)
 * add optional login() Thrift call for authentication (CASSANDRA-547)
 * support fat clients using gossiper and StorageProxy to perform
   replication in-process [jvm-only] (CASSANDRA-535)
 * support mmapped I/O for reads, on by default on 64bit JVMs
   (CASSANDRA-408, CASSANDRA-669)
 * improve insert concurrency, particularly during Hinted Handoff
   (CASSANDRA-658)
 * faster network code (CASSANDRA-675)
 * stress.py moved to contrib (CASSANDRA-635)
 * row caching [must be explicitly enabled per-CF in config] (CASSANDRA-678)
 * present a useful measure of compaction progress in JMX (CASSANDRA-599)
 * add bin/sstablekeys (CASSNADRA-679)
 * add ConsistencyLevel.ANY (CASSANDRA-687)
 * make removetoken remove nodes from gossip entirely (CASSANDRA-644)
 * add ability to set cache sizes at runtime (CASSANDRA-708)
 * report latency and cache hit rate statistics with lifetime totals
   instead of average over the last minute (CASSANDRA-702)
 * support get_range_slice for RandomPartitioner (CASSANDRA-745)
 * per-keyspace replication factory and replication strategy (CASSANDRA-620)
 * track latency in microseconds (CASSANDRA-733)
 * add describe_ Thrift methods, deprecating get_string_property and
   get_string_list_property
 * jmx interface for tracking operation mode and streams in general.
   (CASSANDRA-709)
 * keep memtables in sorted order to improve range query performance
   (CASSANDRA-799)
 * use while loop instead of recursion when trimming sstables compaction list
   to avoid blowing stack in pathological cases (CASSANDRA-804)
 * basic Hadoop map/reduce support (CASSANDRA-342)


0.5.1
 * ensure all files for an sstable are streamed to the same directory.
   (CASSANDRA-716)
 * more accurate load estimate for bootstrapping (CASSANDRA-762)
 * tolerate dead or unavailable bootstrap target on write (CASSANDRA-731)
 * allow larger numbers of keys (> 140M) in a sstable bloom filter
   (CASSANDRA-790)
 * include jvm argument improvements from CASSANDRA-504 in debian package
 * change streaming chunk size to 32MB to accomodate Windows XP limitations
   (was 64MB) (CASSANDRA-795)
 * fix get_range_slice returning results in the wrong order (CASSANDRA-781)


0.5.0 final
 * avoid attempting to delete temporary bootstrap files twice (CASSANDRA-681)
 * fix bogus NaN in nodeprobe cfstats output (CASSANDRA-646)
 * provide a policy for dealing with single thread executors w/ a full queue
   (CASSANDRA-694)
 * optimize inner read in MessagingService, vastly improving multiple-node
   performance (CASSANDRA-675)
 * wait for table flush before streaming data back to a bootstrapping node.
   (CASSANDRA-696)
 * keep track of bootstrapping sources by table so that bootstrapping doesn't
   give the indication of finishing early (CASSANDRA-673)


0.5.0 RC3
 * commit the correct version of the patch for CASSANDRA-663


0.5.0 RC2 (unreleased)
 * fix bugs in converting get_range_slice results to Thrift
   (CASSANDRA-647, CASSANDRA-649)
 * expose java.util.concurrent.TimeoutException in StorageProxy methods
   (CASSANDRA-600)
 * TcpConnectionManager was holding on to disconnected connections,
   giving the false indication they were being used. (CASSANDRA-651)
 * Remove duplicated write. (CASSANDRA-662)
 * Abort bootstrap if IP is already in the token ring (CASSANDRA-663)
 * increase default commitlog sync period, and wait for last sync to
   finish before submitting another (CASSANDRA-668)


0.5.0 RC1
 * Fix potential NPE in get_range_slice (CASSANDRA-623)
 * add CRC32 to commitlog entries (CASSANDRA-605)
 * fix data streaming on windows (CASSANDRA-630)
 * GC compacted sstables after cleanup and compaction (CASSANDRA-621)
 * Speed up anti-entropy validation (CASSANDRA-629)
 * Fix anti-entropy assertion error (CASSANDRA-639)
 * Fix pending range conflicts when bootstapping or moving
   multiple nodes at once (CASSANDRA-603)
 * Handle obsolete gossip related to node movement in the case where
   one or more nodes is down when the movement occurs (CASSANDRA-572)
 * Include dead nodes in gossip to avoid a variety of problems
   and fix HH to removed nodes (CASSANDRA-634)
 * return an InvalidRequestException for mal-formed SlicePredicates
   (CASSANDRA-643)
 * fix bug determining closest neighbor for use in multiple datacenters
   (CASSANDRA-648)
 * Vast improvements in anticompaction speed (CASSANDRA-607)
 * Speed up log replay and writes by avoiding redundant serializations
   (CASSANDRA-652)


0.5.0 beta 2
 * Bootstrap improvements (several tickets)
 * add nodeprobe repair anti-entropy feature (CASSANDRA-193, CASSANDRA-520)
 * fix possibility of partition when many nodes restart at once
   in clusters with multiple seeds (CASSANDRA-150)
 * fix NPE in get_range_slice when no data is found (CASSANDRA-578)
 * fix potential NPE in hinted handoff (CASSANDRA-585)
 * fix cleanup of local "system" keyspace (CASSANDRA-576)
 * improve computation of cluster load balance (CASSANDRA-554)
 * added super column read/write, column count, and column/row delete to
   cassandra-cli (CASSANDRA-567, CASSANDRA-594)
 * fix returning live subcolumns of deleted supercolumns (CASSANDRA-583)
 * respect JAVA_HOME in bin/ scripts (several tickets)
 * add StorageService.initClient for fat clients on the JVM (CASSANDRA-535)
   (see contrib/client_only for an example of use)
 * make consistency_level functional in get_range_slice (CASSANDRA-568)
 * optimize key deserialization for RandomPartitioner (CASSANDRA-581)
 * avoid GCing tombstones except on major compaction (CASSANDRA-604)
 * increase failure conviction threshold, resulting in less nodes
   incorrectly (and temporarily) marked as down (CASSANDRA-610)
 * respect memtable thresholds during log replay (CASSANDRA-609)
 * support ConsistencyLevel.ALL on read (CASSANDRA-584)
 * add nodeprobe removetoken command (CASSANDRA-564)


0.5.0 beta
 * Allow multiple simultaneous flushes, improving flush throughput
   on multicore systems (CASSANDRA-401)
 * Split up locks to improve write and read throughput on multicore systems
   (CASSANDRA-444, CASSANDRA-414)
 * More efficient use of memory during compaction (CASSANDRA-436)
 * autobootstrap option: when enabled, all non-seed nodes will attempt
   to bootstrap when started, until bootstrap successfully
   completes. -b option is removed.  (CASSANDRA-438)
 * Unless a token is manually specified in the configuration xml,
   a bootstraping node will use a token that gives it half the
   keys from the most-heavily-loaded node in the cluster,
   instead of generating a random token.
   (CASSANDRA-385, CASSANDRA-517)
 * Miscellaneous bootstrap fixes (several tickets)
 * Ability to change a node's token even after it has data on it
   (CASSANDRA-541)
 * Ability to decommission a live node from the ring (CASSANDRA-435)
 * Semi-automatic loadbalancing via nodeprobe (CASSANDRA-192)
 * Add ability to set compaction thresholds at runtime via
   JMX / nodeprobe.  (CASSANDRA-465)
 * Add "comment" field to ColumnFamily definition. (CASSANDRA-481)
 * Additional JMX metrics (CASSANDRA-482)
 * JSON based export and import tools (several tickets)
 * Hinted Handoff fixes (several tickets)
 * Add key cache to improve read performance (CASSANDRA-423)
 * Simplified construction of custom ReplicationStrategy classes
   (CASSANDRA-497)
 * Graphical application (Swing) for ring integrity verification and
   visualization was added to contrib (CASSANDRA-252)
 * Add DCQUORUM, DCQUORUMSYNC consistency levels and corresponding
   ReplicationStrategy / EndpointSnitch classes.  Experimental.
   (CASSANDRA-492)
 * Web client interface added to contrib (CASSANDRA-457)
 * More-efficient flush for Random, CollatedOPP partitioners
   for normal writes (CASSANDRA-446) and bulk load (CASSANDRA-420)
 * Add MemtableFlushAfterMinutes, a global replacement for the old
   per-CF FlushPeriodInMinutes setting (CASSANDRA-463)
 * optimizations to slice reading (CASSANDRA-350) and supercolumn
   queries (CASSANDRA-510)
 * force binding to given listenaddress for nodes with multiple
   interfaces (CASSANDRA-546)
 * stress.py benchmarking tool improvements (several tickets)
 * optimized replica placement code (CASSANDRA-525)
 * faster log replay on restart (CASSANDRA-539, CASSANDRA-540)
 * optimized local-node writes (CASSANDRA-558)
 * added get_range_slice, deprecating get_key_range (CASSANDRA-344)
 * expose TimedOutException to thrift (CASSANDRA-563)


0.4.2
 * Add validation disallowing null keys (CASSANDRA-486)
 * Fix race conditions in TCPConnectionManager (CASSANDRA-487)
 * Fix using non-utf8-aware comparison as a sanity check.
   (CASSANDRA-493)
 * Improve default garbage collector options (CASSANDRA-504)
 * Add "nodeprobe flush" (CASSANDRA-505)
 * remove NotFoundException from get_slice throws list (CASSANDRA-518)
 * fix get (not get_slice) of entire supercolumn (CASSANDRA-508)
 * fix null token during bootstrap (CASSANDRA-501)


0.4.1
 * Fix FlushPeriod columnfamily configuration regression
   (CASSANDRA-455)
 * Fix long column name support (CASSANDRA-460)
 * Fix for serializing a row that only contains tombstones
   (CASSANDRA-458)
 * Fix for discarding unneeded commitlog segments (CASSANDRA-459)
 * Add SnapshotBeforeCompaction configuration option (CASSANDRA-426)
 * Fix compaction abort under insufficient disk space (CASSANDRA-473)
 * Fix reading subcolumn slice from tombstoned CF (CASSANDRA-484)
 * Fix race condition in RVH causing occasional NPE (CASSANDRA-478)


0.4.0
 * fix get_key_range problems when a node is down (CASSANDRA-440)
   and add UnavailableException to more Thrift methods
 * Add example EndPointSnitch contrib code (several tickets)


0.4.0 RC2
 * fix SSTable generation clash during compaction (CASSANDRA-418)
 * reject method calls with null parameters (CASSANDRA-308)
 * properly order ranges in nodeprobe output (CASSANDRA-421)
 * fix logging of certain errors on executor threads (CASSANDRA-425)


0.4.0 RC1
 * Bootstrap feature is live; use -b on startup (several tickets)
 * Added multiget api (CASSANDRA-70)
 * fix Deadlock with SelectorManager.doProcess and TcpConnection.write
   (CASSANDRA-392)
 * remove key cache b/c of concurrency bugs in third-party
   CLHM library (CASSANDRA-405)
 * update non-major compaction logic to use two threshold values
   (CASSANDRA-407)
 * add periodic / batch commitlog sync modes (several tickets)
 * inline BatchMutation into batch_insert params (CASSANDRA-403)
 * allow setting the logging level at runtime via mbean (CASSANDRA-402)
 * change default comparator to BytesType (CASSANDRA-400)
 * add forwards-compatible ConsistencyLevel parameter to get_key_range
   (CASSANDRA-322)
 * r/m special case of blocking for local destination when writing with
   ConsistencyLevel.ZERO (CASSANDRA-399)
 * Fixes to make BinaryMemtable [bulk load interface] useful (CASSANDRA-337);
   see contrib/bmt_example for an example of using it.
 * More JMX properties added (several tickets)
 * Thrift changes (several tickets)
    - Merged _super get methods with the normal ones; return values
      are now of ColumnOrSuperColumn.
    - Similarly, merged batch_insert_super into batch_insert.



0.4.0 beta
 * On-disk data format has changed to allow billions of keys/rows per
   node instead of only millions
 * Multi-keyspace support
 * Scan all sstables for all queries to avoid situations where
   different types of operation on the same ColumnFamily could
   disagree on what data was present
 * Snapshot support via JMX
 * Thrift API has changed a _lot_:
    - removed time-sorted CFs; instead, user-defined comparators
      may be defined on the column names, which are now byte arrays.
      Default comparators are provided for UTF8, Bytes, Ascii, Long (i64),
      and UUID types.
    - removed colon-delimited strings in thrift api in favor of explicit
      structs such as ColumnPath, ColumnParent, etc.  Also normalized
      thrift struct and argument naming.
    - Added columnFamily argument to get_key_range.
    - Change signature of get_slice to accept starting and ending
      columns as well as an offset.  (This allows use of indexes.)
      Added "ascending" flag to allow reasonably-efficient reverse
      scans as well.  Removed get_slice_by_range as redundant.
    - get_key_range operates on one CF at a time
    - changed `block` boolean on insert methods to ConsistencyLevel enum,
      with options of NONE, ONE, QUORUM, and ALL.
    - added similar consistency_level parameter to read methods
    - column-name-set slice with no names given now returns zero columns
      instead of all of them.  ("all" can run your server out of memory.
      use a range-based slice with a high max column count instead.)
 * Removed the web interface. Node information can now be obtained by
   using the newly introduced nodeprobe utility.
 * More JMX stats
 * Remove magic values from internals (e.g. special key to indicate
   when to flush memtables)
 * Rename configuration "table" to "keyspace"
 * Moved to crash-only design; no more shutdown (just kill the process)
 * Lots of bug fixes

Full list of issues resolved in 0.4 is at https://issues.apache.org/jira/secure/IssueNavigator.jspa?reset=true&&pid=12310865&fixfor=12313862&resolution=1&sorter/field=issuekey&sorter/order=DESC


0.3.0 RC3
 * Fix potential deadlock under load in TCPConnection.
   (CASSANDRA-220)


0.3.0 RC2
 * Fix possible data loss when server is stopped after replaying
   log but before new inserts force memtable flush.
   (CASSANDRA-204)
 * Added BUGS file


0.3.0 RC1
 * Range queries on keys, including user-defined key collation
 * Remove support
 * Workarounds for a weird bug in JDK select/register that seems
   particularly common on VM environments. Cassandra should deploy
   fine on EC2 now
 * Much improved infrastructure: the beginnings of a decent test suite
   ("ant test" for unit tests; "nosetests" for system tests), code
   coverage reporting, etc.
 * Expanded node status reporting via JMX
 * Improved error reporting/logging on both server and client
 * Reduced memory footprint in default configuration
 * Combined blocking and non-blocking versions of insert APIs
 * Added FlushPeriodInMinutes configuration parameter to force
   flushing of infrequently-updated ColumnFamilies<|MERGE_RESOLUTION|>--- conflicted
+++ resolved
@@ -1,10 +1,6 @@
-<<<<<<< HEAD
 3.11.4
 Merged from 3.0:
-=======
-3.0.18
  * sstableloader should use discovered broadcast address to connect intra-cluster (CASSANDRA-14522)
->>>>>>> 3d48cbc7
  * Fix reading columns with non-UTF names from schema (CASSANDRA-14468)
  Merged from 2.2:
  * Returns null instead of NaN or Infinity in JSON strings (CASSANDRA-14377)
