--- conflicted
+++ resolved
@@ -31,6 +31,7 @@
  * Tables in system_distributed should not use gcgs of 0 (CASSANDRA-12954)
 
 3.10
+ * Remove ALTER TYPE support (CASSANDRA-12443)
  * Fix TestHintedHandoff.hintedhandoff_decom_test (CASSANDRA-13058)
  * Fixed query monitoring for range queries (CASSANDRA-13050)
  * Remove outboundBindAny configuration property (CASSANDRA-12673)
@@ -143,11 +144,6 @@
  * Restore resumable hints delivery (CASSANDRA-11960)
  * Properly record CAS contention (CASSANDRA-12626)
 Merged from 3.0:
-<<<<<<< HEAD
-=======
- * Remove ALTER TYPE support (CASSANDRA-12443)
- * Fix assertion for certain legacy range tombstone pattern (CASSANDRA-12203)
->>>>>>> d3882895
  * Replace empty strings with null values if they cannot be converted (CASSANDRA-12794)
  * Remove support for non-JavaScript UDFs (CASSANDRA-12883)
  * Fix deserialization of 2.x DeletedCells (CASSANDRA-12620)
