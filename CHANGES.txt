--- conflicted
+++ resolved
@@ -1,4 +1,3 @@
-<<<<<<< HEAD
 2.2.4
  * CQL.textile syntax incorrectly includes optional keyspace for aggregate SFUNC and FINALFUNC (CASSANDRA-10747)
  * Fix JSON update with prepared statements (CASSANDRA-10631)
@@ -15,10 +14,7 @@
  * Deprecate Pig support (CASSANDRA-10542)
  * Reduce contention getting instances of CompositeType (CASSANDRA-10433)
 Merged from 2.1:
-=======
-2.1.12
  * Some DROP ... IF EXISTS incorrectly result in exceptions on non-existing KS (CASSANDRA-10658)
->>>>>>> 4ecbbc08
  * DeletionTime.compareTo wrong in rare cases (CASSANDRA-10749)
  * Force encoding when computing statement ids (CASSANDRA-10755)
  * Properly reject counters as map keys (CASSANDRA-10760)
